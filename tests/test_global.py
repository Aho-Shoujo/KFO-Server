--- conflicted
+++ resolved
@@ -137,13 +137,8 @@
 
     def test_02_sendglobal(self):
         """
-<<<<<<< HEAD
-        Situation: C0-4 send correct globals. They all receive one another's globals, even if they
+        Situation: C0-3 send correct globals. They all receive one another's globals, even if they
         are in different areas, as they are all in areas that allow for global messages.
-=======
-        Situation: C0-3 send correct globals. They all
-        receive one another's globals, even if they are in different areas.
->>>>>>> c9e006c5
         """
 
         for (i, c) in enumerate(self.clients[:4]):
