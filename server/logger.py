--- conflicted
+++ resolved
@@ -15,15 +15,9 @@
 # You should have received a copy of the GNU Affero General Public License
 # along with this program.  If not, see <https://www.gnu.org/licenses/>.
 
-<<<<<<< HEAD
-import sys
-=======
 import logging
 from logging.handlers import TimedRotatingFileHandler
->>>>>>> 544748c6
 
-import logging
-import logging.handlers
 import time
 import datetime as dt
 
@@ -40,55 +34,22 @@
         return s
 
 def setup_logger(debug):
-    """
-    Set up all loggers.
-    :param debug: whether debug mode should be enabled
-
-    """
     logging.Formatter.converter = time.gmtime
-<<<<<<< HEAD
-    debug_formatter = logging.Formatter('[%(asctime)s UTC] %(message)s')
-
-    stdoutHandler = logging.StreamHandler(sys.stdout)
-    stdoutHandler.setLevel(logging.DEBUG)
-    formatter = logging.Formatter('[%(name)s] %(module)s@%(lineno)d : %(message)s')
-    stdoutHandler.setFormatter(formatter)
-    logging.getLogger().addHandler(stdoutHandler)
-=======
     base_formatter = logging.Formatter('[%(asctime)s UTC]%(message)s')
     # suffix = time.strftime("%A, %B %d, %Y", time.gmtime())
->>>>>>> 544748c6
 
     debug_log = logging.getLogger('debug')
     debug_log.setLevel(logging.DEBUG)
 
-<<<<<<< HEAD
-    debug_handler = logging.handlers.RotatingFileHandler('logs/debug.log',
-        maxBytes=1024 * 1024 * 4)
-=======
     debug_handler = TimedRotatingFileHandler(
         'logs/debug/debug.log', when='midnight', interval=1, encoding='utf-8')
     # debug_handler.suffix = '{}.log'.format(suffix)
->>>>>>> 544748c6
     debug_handler.setLevel(logging.DEBUG)
     debug_handler.setFormatter(base_formatter)
     debug_log.addHandler(debug_handler)
 
-    # Intended to be a brief log for `tail -f`. To search through events,
-    # use the database.
-    info_log = logging.getLogger('events')
-    info_log.setLevel(logging.INFO)
-    file_handler = logging.handlers.RotatingFileHandler('logs/server.log',
-        maxBytes=1024 * 512)
-    file_handler.setFormatter(logging.Formatter('[%(asctime)s UTC] %(message)s'))
-    info_log.addHandler(file_handler)
-
     if not debug:
         debug_log.disabled = True
-<<<<<<< HEAD
-    else:
-        debug_log.debug('Logger started')
-=======
 
     mod_log = logging.getLogger('mod')
     mod_log.setLevel(logging.INFO)
@@ -136,7 +97,6 @@
 def log_mod(msg, client=None):
     msg = parse_client_info(client) + msg
     logging.getLogger('mod').info(msg)
->>>>>>> 544748c6
 
 
 def log_demo(msg, client=None):
@@ -145,16 +105,8 @@
 
 
 def parse_client_info(client):
-    """Prepend information about a client to a log entry."""
     if client is None:
         return ''
-<<<<<<< HEAD
-    ipid = client.ip
-    prefix = f'[{ipid:<15}][{client.id:<3}][{client.name}]'
-    if client.is_mod:
-        prefix += '[MOD]'
-    return prefix
-=======
     info = client.get_ip()
     extra = ''
     if client.is_mod:
@@ -168,5 +120,4 @@
     if client is None:
         return ''
 
-    return '[H{} A{} C{}]'.format(client.hub.id, client.area.id, client.id)
->>>>>>> 544748c6
+    return '[H{} A{} C{}]'.format(client.hub.id, client.area.id, client.id)