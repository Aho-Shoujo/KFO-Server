# tsuserver3, an Attorney Online server
#
# Copyright (C) 2016 argoneus <argoneuscze@gmail.com>
#
# This program is free software: you can redistribute it and/or modify
# it under the terms of the GNU Affero General Public License as
# published by the Free Software Foundation, either version 3 of the
# License, or (at your option) any later version.
#
# This program is distributed in the hope that it will be useful,
# but WITHOUT ANY WARRANTY; without even the implied warranty of
# MERCHANTABILITY or FITNESS FOR A PARTICULAR PURPOSE.  See the
# GNU Affero General Public License for more details.
#
# You should have received a copy of the GNU Affero General Public License
# along with this program.  If not, see <https://www.gnu.org/licenses/>.

import re
import time
from heapq import heappop, heappush

from server import database
from server.constants import TargetType
from server.exceptions import ClientError, AreaError


class ClientManager:
    """Holds the list of all clients currently connected to the server."""
    class Client:
        """Represents a single instance of a user.

        Clients may only belong to a single room.
        """
        def __init__(self, server, transport, user_id, ipid):
            self.is_checked = False
            self.transport = transport
            self.hdid = ''
            self.id = user_id
            self.char_id = -1
            self.area = server.area_manager.default_area()
            self.server = server
            self.name = ''
            self.fake_name = ''
            self.is_mod = False
            self.mod_profile_name = None
            self.is_dj = True
            self.can_wtce = True
            self.pos = ''
            self.evi_list = []
            self.disemvowel = False
            self.shaken = False
            self.charcurse = []
            self.muted_global = False
            self.muted_adverts = False
            self.is_muted = False
            self.is_ooc_muted = False
            self.pm_mute = False
            self.mod_call_time = 0
            self.ipid = ipid

            # Pairing stuff
            self.charid_pair = -1
            self.offset_pair = 0
            self.last_sprite = ''
            self.flip = 0
            self.claimed_folder = ''

            # Casing stuff
            self.casing_cm = False
            self.casing_cases = ''
            self.casing_def = False
            self.casing_pro = False
            self.casing_jud = False
            self.casing_jur = False
            self.casing_steno = False
            self.case_call_time = 0

            # flood-guard stuff
            self.mus_counter = 0
            self.mus_mute_time = 0
            self.mus_change_time = [
                x * self.server.config['music_change_floodguard']
                ['interval_length']
                for x in range(self.server.config['music_change_floodguard']
                               ['times_per_interval'])
            ]
            self.wtce_counter = 0
            self.wtce_mute_time = 0
            self.wtce_time = [
                x * self.server.config['wtce_floodguard']['interval_length']
                for x in range(self.server.config['wtce_floodguard']
                               ['times_per_interval'])
            ]
            #security stuff
            self.clientscon = 0
        def send_raw_message(self, msg):
            """
            Send a raw packet over TCP.
            :param msg: string to send
            """
            self.transport.write(msg.encode('utf-8'))

        def send_command(self, command, *args):
            """
            Compose and send an AO-compatible message, with arguments
            delimited by `#` and ending with `#%`.
            :param command: command name
            :param *args: list of arguments
            """
            if args:
                if command == 'MS':
                    for evi_num in range(len(self.evi_list)):
                        if self.evi_list[evi_num] == args[11]:
                            lst = list(args)
                            lst[11] = evi_num
                            args = tuple(lst)
                            break
                self.send_raw_message(
                    f'{command}#{"#".join([str(x) for x in args])}#%')
            else:
                self.send_raw_message(f'{command}#%')

        def send_ooc(self, msg):
            """
            Send an out-of-character message to the client.
            :param msg: message to send
            """
            self.send_command('CT', self.server.config['hostname'], msg, '1')

        def send_motd(self):
            """Send the message of the day to the client."""
            motd = self.server.config['motd']
            self.send_ooc(f'=== MOTD ===\r\n{motd}\r\n=============')

        def send_player_count(self):
            """
            Send a message stating the number of players currently online
            to the client.
            """
            players = self.server.player_count
            limit = self.server.config['playerlimit']
            self.send_ooc(f'{players}/{limit} players online.')

        def is_valid_name(self, name):
            """
            Check if the given string is valid as an OOC name.
            :param name: name to check
            """
            name_ws = name.replace(' ', '')
            if not name_ws or name_ws.isdigit():
                return False
            for client in self.server.client_manager.clients:
                if client.name == name:
                    return False
            return True

        def disconnect(self):
            """Disconnect the client gracefully."""
            self.transport.close()

        def change_character(self, char_id, force=False):
            """
            Change the client's character or force the character selection
            screen to appear for the client.
            :param char_id: character ID to switch to
            :param force: whether or not the client is forced to switch
            to another character if the target character is not available
            (Default value = False)
            """
            if not self.server.is_valid_char_id(char_id):
                raise ClientError('Invalid character ID.')
            if len(self.charcurse) > 0:
                if not char_id in self.charcurse:
                    raise ClientError('Character not available.')
                force = True
            if not self.area.is_char_available(char_id):
                if force:
                    for client in self.area.clients:
                        if client.char_id == char_id:
                            client.char_select()
                else:
                    raise ClientError('Character not available.')
            old_char = self.char_name
            self.char_id = char_id
            self.pos = ''
            self.send_command('PV', self.id, 'CID', self.char_id)
            self.area.send_command('CharsCheck',
                                   *self.get_available_char_list())

            new_char = self.char_name
            database.log_room('char.change', self, self.area,
                message={'from': old_char, 'to': new_char})

        def change_music_cd(self):
            """
            Check if the client can change music or not.
            :returns: how many seconds the client must wait to change music
            """
            if self.is_mod or self in self.area.owners:
                return 0
            if self.mus_mute_time:
                if time.time() - self.mus_mute_time < self.server.config[
                        'music_change_floodguard']['mute_length']:
                    return self.server.config['music_change_floodguard'][
                        'mute_length'] - (time.time() - self.mus_mute_time)
                else:
                    self.mus_mute_time = 0
            times_per_interval = self.server.config['music_change_floodguard'][
                'times_per_interval']
            interval_length = self.server.config['music_change_floodguard'][
                'interval_length']
            if time.time() - self.mus_change_time[
                (self.mus_counter - times_per_interval + 1) %
                    times_per_interval] < interval_length:
                self.mus_mute_time = time.time()
                return self.server.config['music_change_floodguard'][
                    'mute_length']
            self.mus_counter = (self.mus_counter + 1) % times_per_interval
            self.mus_change_time[self.mus_counter] = time.time()
            return 0

        def wtce_mute(self):
            """
            Check if the client can use WT/CE or not.
            :returns: how many seconds the client must wait to use WT/CE
            """
            if self.is_mod or self in self.area.owners:
                return 0
            if self.wtce_mute_time:
                if time.time() - self.wtce_mute_time < self.server.config[
                        'wtce_floodguard']['mute_length']:
                    return self.server.config['wtce_floodguard'][
                        'mute_length'] - (time.time() - self.wtce_mute_time)
                else:
                    self.wtce_mute_time = 0
            times_per_interval = self.server.config['wtce_floodguard'][
                'times_per_interval']
            interval_length = self.server.config['wtce_floodguard'][
                'interval_length']
            if time.time() - self.wtce_time[
                (self.wtce_counter - times_per_interval + 1) %
                    times_per_interval] < interval_length:
                self.wtce_mute_time = time.time()
                return self.server.config['music_change_floodguard'][
                    'mute_length']
            self.wtce_counter = (self.wtce_counter + 1) % times_per_interval
            self.wtce_time[self.wtce_counter] = time.time()
            return 0

        def reload_character(self):
            """Reload the state of the current character."""
            try:
                self.change_character(self.char_id, True)
            except ClientError:
                raise

        def change_area(self, area):
            """
            Switch the client to another area, unless the area is locked.
            :param area: area to switch to
            """
            if self.area == area:
                raise ClientError('User already in specified area.')
            if area.is_locked == area.Locked.LOCKED and not self.is_mod and not self.id in area.invite_list:
                raise ClientError('That area is locked!')
            if area.is_locked == area.Locked.SPECTATABLE and not self.is_mod and not self.id in area.invite_list:
                self.send_ooc(
                    'This area is spectatable, but not free - you cannot talk in-character unless invited.'
                )

            if self in self.area.afkers:
                self.server.client_manager.toggle_afk(self)
            if self.area.jukebox:
                self.area.remove_jukebox_vote(self, True)

            old_area = self.area
            if not area.is_char_available(self.char_id):
                try:
                    new_char_id = area.get_rand_avail_char_id()
                except AreaError:
                    raise ClientError('No available characters in that area.')

                self.change_character(new_char_id)
                self.send_ooc(
                    f'Character taken, switched to {self.char_name}.')

            self.area.remove_client(self)
            self.area = area
            area.new_client(self)

            self.send_ooc(
                f'Changed area to {area.name} [{self.area.status}].')
            self.area.send_command('CharsCheck',
                                   *self.get_available_char_list())
            self.send_command('HP', 1, self.area.hp_def)
            self.send_command('HP', 2, self.area.hp_pro)
            self.send_command('BN', self.area.background)
            self.send_command('LE', *self.area.get_evidence_list(self))

        def send_area_list(self):
            """Send a list of areas over OOC."""
            msg = '=== Areas ==='
            for _, area in enumerate(self.server.area_manager.areas):
                owner = 'FREE'
                if len(area.owners) > 0:
                    owner = f'CMs: {area.get_cms()}'
                lock = {
                    area.Locked.FREE: '',
                    area.Locked.SPECTATABLE: '[SPECTATABLE]',
                    area.Locked.LOCKED: '[LOCKED]'
                }
                msg += f'\r\nArea {area.abbreviation}: {area.name} (users: {len(area.clients)}) [{area.status}][{owner}]{lock[area.is_locked]}'
                if self.area == area:
                    msg += ' [*]'
            self.send_ooc(msg)

        def get_area_info(self, area_id, mods, afk_check):
            """
            Get information about a specific area.
            :param area_id: area ID
            :param mods: limit player list to mods
            :param afk_check: Limit player list to afks
            :returns: information as a string
            """
            info = '\r\n'
            try:
                area = self.server.area_manager.get_area_by_id(area_id)
            except AreaError:
                raise
            info += f'=== {area.name} ==='
            info += '\r\n'

            lock = {
                area.Locked.FREE: '',
                area.Locked.SPECTATABLE: '[SPECTATABLE]',
                area.Locked.LOCKED: '[LOCKED]'
            }
            if afk_check:
                player_list = area.afkers
            else:
                player_list = area.clients
            info += f'[{area.abbreviation}]: [{len(player_list)} users][{area.status}]{lock[area.is_locked]}'
            
            sorted_clients = []
            for client in player_list:
                if (not mods) or client.is_mod:
                    sorted_clients.append(client)
            for owner in area.owners:
                if not (mods or owner in player_list):
                    sorted_clients.append(owner)
            if not sorted_clients:
                return ''
            sorted_clients = sorted(sorted_clients,
                                    key=lambda x: x.char_name or '')
            for c in sorted_clients:
                info += '\r\n'
                if c in area.owners:
                    if not c in player_list:
                        info += '[RCM]'
                    else:
                        info += '[CM]'
                if c in area.afkers:
                    info += '[AFK]'
                info += f' [{c.id}] {c.char_name}'
                if self.is_mod:
                    info += f' ({c.ipid}): {c.name}'
            return info

        def send_area_info(self, area_id, mods, afk_check=False):
            """
            Send information over OOC about a specific area.
            :param area_id: area ID
            :param mods: limit player list to mods
            :param afk_check: Limit player list to afks
            """
            # if area_id is -1 then return all areas. If mods is True then return only mods
            info = ''
            if area_id == -1:
                # all areas info
                cnt = 0
                info = '\n== Area List =='
                for i in range(len(self.server.area_manager.areas)):
                    client_list = self.server.area_manager.areas[i]
                    if afk_check:
                        client_list = client_list.afkers
                    else:
                        client_list = client_list.clients
                    area_info = self.get_area_info(i, mods, afk_check)
                    if len(client_list) > 0 or len(
                               self.server.area_manager.areas[i].owners) > 0:
                        cnt += len(client_list)
                        info += f'{area_info}'
                if afk_check:
                    info = f'Current AFK-ers: {cnt}{info}'
                else:
                    info = f'Current online: {cnt}{info}'
            else:
                try:
                    client_list = self.server.area_manager.areas[area_id]
                    if afk_check:
                        client_list = client_list.afkers
                    else:
                        client_list = client_list.clients
                    area_info = self.get_area_info(area_id, mods, afk_check)
                    area_client_cnt = len(client_list)
                    if afk_check:
                        info = f'People AFK-ing in this area: {area_client_cnt}'
                    else:
                        info = f'People in this area: {area_client_cnt}'
                    info += area_info

                except AreaError:
                    raise
            self.send_ooc(info)

        def send_done(self):
            """
            Send area information and finish the join handshake.
            This unconditionally causes the client to show the character
            selection screen, even if the client has already joined.
            """
            self.send_command('CharsCheck', *self.get_available_char_list())
            self.send_command('HP', 1, self.area.hp_def)
            self.send_command('HP', 2, self.area.hp_pro)
            self.send_command('BN', self.area.background)
            self.send_command('LE', *self.area.get_evidence_list(self))
            self.send_command('MM', 1)

            self.server.area_manager.send_arup_players()
            self.server.area_manager.send_arup_status()
            self.server.area_manager.send_arup_cms()
            self.server.area_manager.send_arup_lock()

            self.send_command('DONE')

        def char_select(self):
            """Force the client to select a different character."""
            self.char_id = -1
            self.send_done()

        def get_available_char_list(self):
            """Get a list of character IDs that the client can select."""
            if len(self.charcurse) > 0:
                avail_char_ids = set(range(len(
                    self.server.char_list))) and set(self.charcurse)
            else:
                avail_char_ids = set(range(len(self.server.char_list))) - {
                    x.char_id
                    for x in self.area.clients
                }
            char_list = [-1] * len(self.server.char_list)
            for x in avail_char_ids:
                char_list[x] = 0
            return char_list

        def auth_mod(self, password):
            """
            Attempt to log in as a moderator.
            :param password: password string
            :returns: name of profile which the password belongs to, if login
            was successful
            :raises: ClientError if password is incorrect
            """
            modpasses = self.server.config['modpass']
            if isinstance(modpasses, dict):
                matches = [k for k in modpasses
                    if modpasses[k]['password'] == password]
            elif modpasses == password:
                matches = ['default']
            else:
                matches = []

            if self.is_mod:
                raise ClientError('Already logged in.')
            elif len(matches) > 0:
                self.is_mod = True
                self.mod_profile_name = matches[0]
                return self.mod_profile_name
            else:
                raise ClientError('Invalid password.')

        @property
        def ip(self):
            """Get an anonymized version of the IP address."""
            return self.ipid

        @property
        def char_name(self):
            """Get the name of the character that the client is using."""
            if self.char_id == -1:
                return None
            return self.server.char_list[self.char_id]

        def change_position(self, pos=''):
            """
            Change the character's current position in the area.
            :param pos: position in area (Default value = '')
            """
            positions = ('def', 'pro', 'hld', 'hlp', 'jud', 'wit', 'jur', 'sea')
            if pos not in positions and pos != '':
                raise ClientError(
                    f'Invalid position. Possible values: {", ".join(positions)}'
                )
            self.pos = pos

        def set_mod_call_delay(self):
            """Begin the mod call cooldown."""
            self.mod_call_time = round(time.time() * 1000.0 + 30000)

        def can_call_mod(self):
            """Whether or not the client can currently call mod."""
            return (time.time() * 1000.0 - self.mod_call_time) > 0

        def set_case_call_delay(self):
            """Begin the case announcement cooldown."""
            self.case_call_time = round(time.time() * 1000.0 + 60000)

        def can_call_case(self):
            """Whether or not the client can currently announce a case."""
            return (time.time() * 1000.0 - self.case_call_time) > 0

        def disemvowel_message(self, message):
            """Disemvowel a chat message."""
            message = re.sub('[aeiou]', '', message, flags=re.IGNORECASE)
            return re.sub(r'\s+', ' ', message)

        def shake_message(self, message):
            """Mix the words in a chat message."""
            import random
            parts = message.split()
            random.shuffle(parts)
            return ' '.join(parts)

    def __init__(self, server):
        self.clients = set()
        self.server = server
        self.cur_id = [i for i in range(self.server.config['playerlimit'])]


    def new_client_preauth(self, client):
        maxclients = self.server.config['multiclient_limit']
        for c in self.server.client_manager.clients:
            if c.ipid == client.ipid:
                if c.clientscon > maxclients:
                    return False
        return True

    def new_client(self, transport):
        """
        Create a new client, add it to the list, and assign it a player ID.
        :param transport: asyncio transport
        """
        try:
            user_id = heappop(self.cur_id)
        except IndexError:
            transport.write(b'BD#This server is full.#%')
            raise ClientError

        peername = transport.get_extra_info('peername')[0]
        
        c = self.Client(
            self.server, transport, user_id,
            database.ipid(peername))
        self.clients.add(c)
        temp_ipid = c.ipid
        for client in self.server.client_manager.clients:
<<<<<<< HEAD
            if c.ipid == temp_ipid:
                c.clientscon += 1

=======
            if client.ipid == temp_ipid:
                client.clientscon += 1
>>>>>>> 99b2860d
        return c

    def remove_client(self, client):
        """
        Remove a disconnected client from the client list.
        :param client: disconnected client
        """
        if client.area.jukebox:
            client.area.remove_jukebox_vote(client, True)
        for a in self.server.area_manager.areas:
            if client in a.owners:
                a.owners.remove(client)
                client.server.area_manager.send_arup_cms()
                if len(a.owners) == 0:
                    if a.is_locked != a.Locked.FREE:
                        a.unlock()
        heappush(self.cur_id, client.id)
        temp_ipid = client.ipid
        for c in self.server.client_manager.clients:
            if c.ipid == temp_ipid:
                c.clientscon -= 1
        self.clients.remove(client)
    def get_targets(self, client, key, value, local=False, single=False):
        """
        Find players by a combination of identifying data.
        Possible keys: player ID, OOC name, character name, HDID, IPID,
        IP address (same as IPID)

        :param client: client
        :param key: the type of identifier that `value` represents
        :param value: data identifying a client
        :param local: search in current area only (Default value = False)
        :param single: search only a single user (Default value = False)
        """
        areas = None
        if local:
            areas = [client.area]
        else:
            areas = client.server.area_manager.areas
        targets = []
        if key == TargetType.ALL:
            for nkey in range(6):
                targets += self.get_targets(client, nkey, value, local)
        for area in areas:
            for client in area.clients:
                if key == TargetType.IP:
                    if value.lower().startswith(client.ip.lower()):
                        targets.append(client)
                elif key == TargetType.OOC_NAME:
                    if value.lower().startswith(
                            client.name.lower()) and client.name:
                        targets.append(client)
                elif key == TargetType.CHAR_NAME:
                    if value.lower().startswith(
                            client.char_name.lower()):
                        targets.append(client)
                elif key == TargetType.ID:
                    if client.id == value:
                        targets.append(client)
                elif key == TargetType.IPID:
                    if client.ipid == value:
                        targets.append(client)
                elif key == TargetType.AFK:
                     if client in area.afkers:
                        targets.append(client)
        return targets

    def get_muted_clients(self):
        """Get a list of muted clients."""
        clients = []
        for client in self.clients:
            if client.is_muted:
                clients.append(client)
        return clients

    def get_ooc_muted_clients(self):
        """Get a list of OOC-muted clients."""
        clients = []
        for client in self.clients:
            if client.is_ooc_muted:
                clients.append(client)
        return clients
        
    def toggle_afk(self, client):
            if client in client.area.afkers:
                    client.area.broadcast_ooc('{} is no longer AFK.'.format(client.char_name))
                    client.send_ooc('You are no longer AFK. Welcome back!') #Making the server a bit friendly wouldn't hurt, right?
                    client.area.afkers.remove(client)
            else:
                    client.area.broadcast_ooc('{} is now AFK.'.format(client.char_name))
                    client.send_ooc('You are now AFK. Have a good day!')
                    client.area.afkers.append(client)<|MERGE_RESOLUTION|>--- conflicted
+++ resolved
@@ -564,14 +564,8 @@
         self.clients.add(c)
         temp_ipid = c.ipid
         for client in self.server.client_manager.clients:
-<<<<<<< HEAD
-            if c.ipid == temp_ipid:
-                c.clientscon += 1
-
-=======
             if client.ipid == temp_ipid:
                 client.clientscon += 1
->>>>>>> 99b2860d
         return c
 
     def remove_client(self, client):
