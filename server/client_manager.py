--- conflicted
+++ resolved
@@ -58,11 +58,6 @@
             self.is_ooc_muted = False
             self.pm_mute = False
             self.mod_call_time = 0
-<<<<<<< HEAD
-=======
-            self.command_time = 0
-            self.in_rp = False
->>>>>>> 544748c6
             self.ipid = ipid
             self.last_showname = ''
 
@@ -108,7 +103,6 @@
             ]
             self.wtce_counter = 0
             self.wtce_mute_time = 0
-<<<<<<< HEAD
             self.wtce_time = [
                 x * self.server.config['wtce_floodguard']['interval_length']
                 for x in range(self.server.config['wtce_floodguard']
@@ -116,16 +110,11 @@
             ]
             #security stuff
             self.clientscon = 0
-=======
-            self.wtce_time = [x * self.server.config['wtce_floodguard']['interval_length'] for x in
-                              range(self.server.config['wtce_floodguard']['times_per_interval'])]
-            
             self.cm_save_time = 0
 
             self.last_move_time = 0
             self.move_delay = 0
 
->>>>>>> 544748c6
         def send_raw_message(self, msg):
             """
             Send a raw packet over TCP.
@@ -187,14 +176,11 @@
             self.send_ooc(f'{players}/{limit} players online.')
 
         def is_valid_name(self, name):
-<<<<<<< HEAD
             """
             Check if the given string is valid as an OOC name.
             :param name: name to check
             """
-=======
             printset = set(string.ascii_letters + string.digits + "~ -_.',")
->>>>>>> 544748c6
             name_ws = name.replace(' ', '')
             if not name_ws or name_ws.isdigit():
                 return False
@@ -209,8 +195,7 @@
             """Disconnect the client gracefully."""
             self.transport.close()
 
-<<<<<<< HEAD
-        def change_character(self, char_id, force=False):
+        def change_character(self, char_id):
             """
             Change the client's character or force the character selection
             screen to appear for the client.
@@ -219,38 +204,6 @@
             to another character if the target character is not available
             (Default value = False)
             """
-            if not self.server.is_valid_char_id(char_id):
-                raise ClientError('Invalid character ID.')
-            if len(self.charcurse) > 0:
-                if not char_id in self.charcurse:
-                    raise ClientError('Character not available.')
-                force = True
-            if not self.area.is_char_available(char_id):
-                if force:
-                    for client in self.area.clients:
-                        if client.char_id == char_id:
-                            client.char_select()
-                else:
-                    raise ClientError('Character not available.')
-            old_char = self.char_name
-            self.char_id = char_id
-            self.pos = ''
-            self.send_command('PV', self.id, 'CID', self.char_id)
-            self.area.send_command('CharsCheck',
-                                   *self.get_available_char_list())
-
-            new_char = self.char_name
-            database.log_room('char.change', self, self.area,
-                message={'from': old_char, 'to': new_char})
-
-        def change_music_cd(self):
-            """
-            Check if the client can change music or not.
-            :returns: how many seconds the client must wait to change music
-            """
-            if self.is_mod or self in self.area.owners:
-=======
-        def change_character(self, char_id):
             if not self.server.is_valid_char_id(char_id):
                 raise ClientError('Invalid Character ID.')
             allowed = self.is_cm or self.is_mod or self.get_char_name() == "Spectator" or self.server.char_list[char_id] == "Spectator"
@@ -271,7 +224,8 @@
             self.pos = ''
             self.send_command('PV', self.id, 'CID', self.char_id)
             self.area.send_command('CharsCheck', *self.get_available_char_list())
-            logger.log_server('Changed character from {} to {}.'.format(old_char, self.get_char_name()), self)
+            database.log_room('char.change', self, self.area,
+                message={'from': old_char, 'to': self.char_name})
             self.hub.send_to_cm('CharLog', '[{}][{}]Changed character from {} to {}.'
                                 .format(self.id, self.name, old_char, self.get_char_name()), self)
 
@@ -286,8 +240,11 @@
                     self.following = None
 
         def change_music_cd(self):
+            """
+            Check if the client can change music or not.
+            :returns: how many seconds the client must wait to change music
+            """
             if self.is_mod or self.is_cm:
->>>>>>> 544748c6
                 return 0
             if self.mus_mute_time:
                 if time.time() - self.mus_mute_time < self.server.config[
@@ -295,17 +252,11 @@
                     return self.server.config['music_change_floodguard'][
                         'mute_length'] - (time.time() - self.mus_mute_time)
                 else:
-<<<<<<< HEAD
                     self.mus_mute_time = 0
             times_per_interval = self.server.config['music_change_floodguard'][
                 'times_per_interval']
             interval_length = self.server.config['music_change_floodguard'][
                 'interval_length']
-=======
-                    self.mute_time = 0
-            times_per_interval = self.server.config['music_change_floodguard']['times_per_interval']
-            interval_length = self.server.config['music_change_floodguard']['interval_length']
->>>>>>> 544748c6
             if time.time() - self.mus_change_time[
                 (self.mus_counter - times_per_interval + 1) %
                     times_per_interval] < interval_length:
@@ -333,15 +284,11 @@
             self.area.update_evidence_list(self)
 
         def wtce_mute(self):
-<<<<<<< HEAD
             """
             Check if the client can use WT/CE or not.
             :returns: how many seconds the client must wait to use WT/CE
             """
-            if self.is_mod or self in self.area.owners:
-=======
             if self.is_mod or self.is_cm:
->>>>>>> 544748c6
                 return 0
             if self.wtce_mute_time:
                 if time.time() - self.wtce_mute_time < self.server.config[
@@ -371,26 +318,6 @@
             except ClientError:
                 raise
 
-<<<<<<< HEAD
-        def change_area(self, area):
-            """
-            Switch the client to another area, unless the area is locked.
-            :param area: area to switch to
-            """
-            if self.area == area:
-                raise ClientError('User already in specified area.')
-            if area.is_locked == area.Locked.LOCKED and not self.is_mod and not self.id in area.invite_list:
-                raise ClientError('That area is locked!')
-            if area.is_locked == area.Locked.SPECTATABLE and not self.is_mod and not self.id in area.invite_list:
-                self.send_ooc(
-                    'This area is spectatable, but not free - you cannot talk in-character unless invited.'
-                )
-
-            if self in self.area.afkers:
-                self.server.client_manager.toggle_afk(self)
-            if self.area.jukebox:
-                self.area.remove_jukebox_vote(self, True)
-=======
         def reload_music_list(self, music=[]):
             """
             Rebuild the music list with the provided array, or the server music list as a whole.
@@ -424,12 +351,24 @@
             self.hub = hub
             self.change_area(hub.default_area())
 
-        def change_area(self, area, hidden=False):
+        def change_area(self, area):
+            """
+            Switch the client to another area, unless the area is locked.
+            :param area: area to switch to
+            """
             if self.area == area:
                 raise ClientError('User already in specified area.')
+            # if area.is_locked == area.Locked.LOCKED and not self.is_mod and not self.id in area.invite_list:
+            #     raise ClientError('That area is locked!')
+            # if area.is_locked == area.Locked.SPECTATABLE and not self.is_mod and not self.id in area.invite_list:
+            #     self.send_ooc(
+            #         'This area is spectatable, but not free - you cannot talk in-character unless invited.'
+            #     )
+
+            # if self in self.area.afkers:
+            #     self.server.client_manager.toggle_afk(self)
             # if self.area.jukebox:
             #     self.area.remove_jukebox_vote(self, True)
->>>>>>> 544748c6
 
             old_area = self.area
             allowed = self.is_cm or self.is_mod or self.get_char_name() == "Spectator"
@@ -450,12 +389,6 @@
                 self.change_position(area.pos_lock[0])
             area.new_client(self)
 
-<<<<<<< HEAD
-            self.send_ooc(
-                f'Changed area to {area.name} [{self.area.status}].')
-            self.area.send_command('CharsCheck',
-                                   *self.get_available_char_list())
-=======
             if old_area.hub != self.area.hub:
                 old_area.hub.remove_client(self)
                 self.area.hub.new_client(self)
@@ -463,18 +396,19 @@
                 for c in area.hub.clients():
                     if c.following == self.id:
                         c.change_area(area)
-                        c.send_host_message(
-                            'Following [{}] {} to {}. [HUB: {}]'.format(self.id, self.get_char_name(True), area.name, area.hub.abbreviation))
+                        c.send_ooc(
+                            f'Following [{self.id}] {self.get_char_name(True)} to {area.name}. [HUB: {area.hub.abbreviation}]')
 
             if not self.sneak and not hidden and not self.get_char_name() == "Spectator":
-                old_area.send_host_message('[{}]{} leaves to [{}] {}. [HUB: {}]'.format(self.id, self.get_char_name(True), area.id, area.name, area.hub.abbreviation))
-                area.send_host_message('[{}]{} enters from [{}] {}. [HUB: {}]'.format(self.id, self.get_char_name(True), old_area.id, old_area.name, old_area.hub.abbreviation))
+                old_area.broadcast_ooc(f'[{self.id}]{self.get_char_name(True)} leaves to [{area.id}] {area.name}. [HUB: {area.hub.abbreviation}]')
+                area.broadcast_ooc(f'[{self.id}]{self.get_char_name(True)} enters from [{old_area.id}] {old_area.name}. [HUB: {old_area.hub.abbreviation}]')
             else:
-                self.send_host_message('You moved to [{}] {} unannounced. [HUB: {}]'.format(area.id, area.name, area.hub.abbreviation))
-
-            logger.log_server('Changed area from {} (A{} H{}) to {} (A{} H{}).'.format(old_area.name, old_area.id, old_area.hub.id, self.area.name, self.area.id, self.area.hub.id), self)
+                self.send_ooc(f'You moved to [{area.id}] {area.name} unannounced. [HUB: {area.hub.abbreviation}]')
+
+            # self.send_ooc(
+            #     f'Changed area to {area.name} [{self.area.status}].')
+            # logger.log_server('Changed area from {} (A{} H{}) to {} (A{} H{}).'.format(old_area.name, old_area.id, old_area.hub.id, self.area.name, self.area.id, self.area.hub.id), self)
             self.area.send_command('CharsCheck', *self.get_available_char_list())
->>>>>>> 544748c6
             self.send_command('HP', 1, self.area.hp_def)
             self.send_command('HP', 2, self.area.hp_pro)
             self.send_command('BN', self.area.background, self.pos)
@@ -534,39 +468,12 @@
                     mu = mute[area.mute_ic]
                     me = '[*]'
 
-<<<<<<< HEAD
-        def send_area_list(self):
-            """Send a list of areas over OOC."""
-            msg = '=== Areas ==='
-            for _, area in enumerate(self.server.area_manager.areas):
-                owner = 'FREE'
-                if len(area.owners) > 0:
-                    owner = f'CMs: {area.get_cms()}'
-                lock = {
-                    area.Locked.FREE: '',
-                    area.Locked.SPECTATABLE: '[SPECTATABLE]',
-                    area.Locked.LOCKED: '[LOCKED]'
-                }
-                msg += f'\r\nArea {area.abbreviation}: {area.name} (users: {len(area.clients)}) [{area.status}][{owner}]{lock[area.is_locked]}'
-                if self.area == area:
-                    msg += ' [*]'
-            self.send_ooc(msg)
-
-        def get_area_info(self, area_id, mods, afk_check):
-            """
-            Get information about a specific area.
-            :param area_id: area ID
-            :param mods: limit player list to mods
-            :param afk_check: Limit player list to afks
-            :returns: information as a string
-            """
-            info = '\r\n'
-=======
                 msg += '\r\n{}Area {}: {}{} {}{}{}{}'.format(
                     me, area.id, acc, area.name, users, lo, hi, mu)
-            self.send_host_message(msg)
+            self.send_ooc(msg)
 
         def send_hub_list(self):
+            """Send a list of areas over OOC."""
             msg = '=== Hubs ==='.format(self.hub.name)
             for i, hub in enumerate(self.server.hub_manager.hubs):
                 owner = 'FREE'
@@ -576,63 +483,20 @@
                     i, hub.name, len(hub.clients()), hub.status, owner)
                 if self.hub == hub:
                     msg += ' [*]'
-            self.send_host_message(msg)
+            self.send_ooc(msg)
 
         def get_area_info(self, area_id):
->>>>>>> 544748c6
+            """
+            Get information about a specific area.
+            :param area_id: area ID
+            :param mods: limit player list to mods
+            :param afk_check: Limit player list to afks
+            :returns: information as a string
+            """
             try:
                 area = self.hub.get_area_by_id(area_id)
             except AreaError:
                 raise
-<<<<<<< HEAD
-            info += f'=== {area.name} ==='
-            info += '\r\n'
-
-            lock = {
-                area.Locked.FREE: '',
-                area.Locked.SPECTATABLE: '[SPECTATABLE]',
-                area.Locked.LOCKED: '[LOCKED]'
-            }
-            if afk_check:
-                player_list = area.afkers
-            else:
-                player_list = area.clients
-            info += f'[{area.abbreviation}]: [{len(player_list)} users][{area.status}]{lock[area.is_locked]}'
-            
-            sorted_clients = []
-            for client in player_list:
-                if (not mods) or client.is_mod:
-                    sorted_clients.append(client)
-            for owner in area.owners:
-                if not (mods or owner in player_list):
-                    sorted_clients.append(owner)
-            if not sorted_clients:
-                return ''
-            sorted_clients = sorted(sorted_clients,
-                                    key=lambda x: x.char_name or '')
-            for c in sorted_clients:
-                info += '\r\n'
-                if c in area.owners:
-                    if not c in player_list:
-                        info += '[RCM]'
-                    else:
-                        info += '[CM]'
-                if c in area.afkers:
-                    info += '[AFK]'
-                info += f' [{c.id}] {c.char_name}'
-                if self.is_mod:
-                    info += f' ({c.ipid}): {c.name}'
-            return info
-
-        def send_area_info(self, area_id, mods, afk_check=False):
-            """
-            Send information over OOC about a specific area.
-            :param area_id: area ID
-            :param mods: limit player list to mods
-            :param afk_check: Limit player list to afks
-            """
-            # if area_id is -1 then return all areas. If mods is True then return only mods
-=======
             info = '= Area {}: {} =='.format(area.id, area.name)
             
             sorted_clients = []
@@ -658,48 +522,17 @@
             return info
 
         def send_area_info(self, area_id, hidden=False): 
+            """
+            Send information over OOC about a specific area.
+            :param area_id: area ID
+            :param mods: limit player list to mods
+            :param afk_check: Limit player list to afks
+            """
             #if area_id is -1 then return all areas.
->>>>>>> 544748c6
             info = ''
             if area_id == -1:
                 # all areas info
                 cnt = 0
-<<<<<<< HEAD
-                info = '\n== Area List =='
-                for i in range(len(self.server.area_manager.areas)):
-                    client_list = self.server.area_manager.areas[i]
-                    if afk_check:
-                        client_list = client_list.afkers
-                    else:
-                        client_list = client_list.clients
-                    area_info = self.get_area_info(i, mods, afk_check)
-                    if len(client_list) > 0 or len(
-                               self.server.area_manager.areas[i].owners) > 0:
-                        cnt += len(client_list)
-                        info += f'{area_info}'
-                if afk_check:
-                    info = f'Current AFK-ers: {cnt}{info}'
-                else:
-                    info = f'Current online: {cnt}{info}'
-            else:
-                try:
-                    client_list = self.server.area_manager.areas[area_id]
-                    if afk_check:
-                        client_list = client_list.afkers
-                    else:
-                        client_list = client_list.clients
-                    area_info = self.get_area_info(area_id, mods, afk_check)
-                    area_client_cnt = len(client_list)
-                    if afk_check:
-                        info = f'People AFK-ing in this area: {area_client_cnt}'
-                    else:
-                        info = f'People in this area: {area_client_cnt}'
-                    info += area_info
-
-                except AreaError:
-                    raise
-            self.send_ooc(info)
-=======
                 for i in range(len(self.hub.areas)):
                     if len(self.hub.areas[i].clients) > 0:
                         cnt += len(self.hub.areas[i].clients)
@@ -714,29 +547,7 @@
                     info += self.get_area_info(area_id)
                 except AreaError:
                     raise
-            self.send_host_message(info)
-
-        def send_area_hdid(self, area_id):
-            try:
-                info = self.get_area_hdid(area_id)
-            except AreaError:
-                raise
-            self.send_host_message(info)
-
-        def send_all_area_hdid(self):
-            info = '== HDID List =='
-            for i in range (len(self.hub.areas)):
-                 if len(self.hub.areas[i].clients) > 0:
-                    info += '\r\n{}'.format(self.get_area_hdid(i))
-            self.send_host_message(info)
-
-        def send_all_area_ip(self):
-            info = '== IP List =='
-            for i in range (len(self.hub.areas)):
-                 if len(self.hub.areas[i].clients) > 0:
-                    info += '\r\n{}'.format(self.get_area_ip(i))
-            self.send_host_message(info)
->>>>>>> 544748c6
+            self.send_ooc(info)
 
         def send_done(self):
             """
@@ -811,7 +622,6 @@
             """Get an anonymized version of the IP address."""
             return self.ipid
 
-<<<<<<< HEAD
         @property
         def char_name(self):
             """Get the name of the character that the client is using."""
@@ -819,28 +629,21 @@
                 return None
             return self.server.char_list[self.char_id]
 
+        def get_char_name(self, custom=False):
+            if custom and self.last_showname != '':
+                return self.last_showname
+            return self.char_name
+
         def change_position(self, pos=''):
             """
             Change the character's current position in the area.
             :param pos: position in area (Default value = '')
             """
-            positions = ('def', 'pro', 'hld', 'hlp', 'jud', 'wit', 'jur', 'sea')
-            if pos not in positions and pos != '':
-                raise ClientError(
-                    f'Invalid position. Possible values: {", ".join(positions)}'
-                )
-=======
-        def get_char_name(self, custom=False):
-            if self.char_id == -1:
-                return 'CHAR_SELECT'
-            if custom and self.last_showname != '':
-                return self.last_showname
-            return self.server.char_list[self.char_id]
-
-        def change_position(self, pos=''):
-            # if pos not in ('', 'def', 'pro', 'hld', 'hlp', 'jud', 'wit', 'jur', 'sea'):
-            #     raise ClientError('Invalid position. Possible values: def, pro, hld, hlp, jud, wit, jur, sea.')
->>>>>>> 544748c6
+            # positions = ('def', 'pro', 'hld', 'hlp', 'jud', 'wit', 'jur', 'sea')
+            # if pos not in positions and pos != '':
+            #     raise ClientError(
+            #         f'Invalid position. Possible values: {", ".join(positions)}'
+            #     )
             self.pos = pos
             self.send_host_message('Position set to {}.'.format(pos))
             self.send_command('SP', self.pos) #Send a "Set Position" packet
@@ -910,31 +713,19 @@
         return c
 
     def remove_client(self, client):
-<<<<<<< HEAD
         """
         Remove a disconnected client from the client list.
         :param client: disconnected client
         """
-        if client.area.jukebox:
-            client.area.remove_jukebox_vote(client, True)
-        for a in self.server.area_manager.areas:
-            if client in a.owners:
-                a.owners.remove(client)
-                client.server.area_manager.send_arup_cms()
-                if len(a.owners) == 0:
-                    if a.is_locked != a.Locked.FREE:
-                        a.unlock()
-=======
         # if client.area.jukebox:
         #     client.area.remove_jukebox_vote(client, True)
-        # for a in self.server.hub_manager.areas:
+        # for a in self.server.area_manager.areas:
         #     if client in a.owners:
         #         a.owners.remove(client)
-        #         client.server.hub_manager.send_arup_cms()
+        #         client.server.area_manager.send_arup_cms()
         #         if len(a.owners) == 0:
         #             if a.is_locked != a.Locked.FREE:
         #                 a.unlock()
->>>>>>> 544748c6
         heappush(self.cur_id, client.id)
         temp_ipid = client.ipid
         for c in self.server.client_manager.clients:
@@ -972,12 +763,8 @@
                             client.name.lower()) and client.name:
                         targets.append(client)
                 elif key == TargetType.CHAR_NAME:
-<<<<<<< HEAD
                     if value.lower().startswith(
                             client.char_name.lower()):
-=======
-                    if value.lower().startswith(client.get_char_name(True).lower()):
->>>>>>> 544748c6
                         targets.append(client)
                 elif key == TargetType.ID:
                     if client.id == value:
