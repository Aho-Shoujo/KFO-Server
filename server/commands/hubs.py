--- conflicted
+++ resolved
@@ -639,11 +639,7 @@
         targets = client.server.client_manager.get_targets(
             client, TargetType.ID, int(arg), False
         )
-<<<<<<< HEAD
-    except:
-=======
     except Exception:
->>>>>>> b0b65d26
         raise ArgumentError(
             "You must specify a target. Use /force_follow <id>.")
     if targets:
@@ -743,11 +739,7 @@
                 targets = client.server.client_manager.get_targets(
                     client, TargetType.ID, int(arg), False
                 )
-<<<<<<< HEAD
-            except:
-=======
             except Exception:
->>>>>>> b0b65d26
                 raise ArgumentError(
                     "You must specify a target. Use /follow_me <id>.")
             if targets:
