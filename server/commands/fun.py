--- conflicted
+++ resolved
@@ -47,11 +47,7 @@
         targets = client.server.client_manager.get_targets(
             client, TargetType.ID, int(arg), False
         )
-<<<<<<< HEAD
-    except:
-=======
     except Exception:
->>>>>>> b0b65d26
         raise ArgumentError(
             "You must specify a target. Use /undisemvowel <id>.")
     if targets:
