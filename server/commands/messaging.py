from server import database
from server.constants import TargetType
from server.exceptions import ClientError, ArgumentError, AreaError

from . import mod_only

__all__ = [
    "ooc_cmd_g",
    "ooc_cmd_h",
    "ooc_cmd_m",
    "ooc_cmd_announce",
    "ooc_cmd_toggleglobal",
    "ooc_cmd_need",
    "ooc_cmd_toggleadverts",
    "ooc_cmd_pm",
    "ooc_cmd_mutepm",
]


def message_areas_cm(client, areas, message):
    for a in areas:
        if client not in a.owners:
            client.send_ooc(f"You are not a CM in {a.name}!")
            return
        name = f"[CM] {client.name}"
        a.send_command("CT", name, message)
        a.send_owner_command("CT", name, message)
        database.log_area("chat.cm", client, a, message=message)


def ooc_cmd_g(client, arg):
    """
    Broadcast a server-wide message.
    Usage: /g <message>
    """
    if client.muted_global:
        raise ClientError("Global chat toggled off.")
    if len(arg) == 0:
        raise ArgumentError("You can't send an empty message.")
    client.server.broadcast_global(client, arg, client.is_mod)
    database.log_area("chat.global", client, client.area, message=arg)


def ooc_cmd_h(client, arg):
    """
    Broadcast a hub-wide message.
    Usage: /h <message>
    """
    if len(arg) == 0:
        raise ArgumentError("You can't send an empty message.")
    prefix = ""
    if client.is_mod:
        prefix = "[M]"
    elif client in client.area.area_manager.owners:
        prefix = "[GM]"

    name = f"{prefix}{client.name}"
    for area in client.area.area_manager.areas:
        area.send_command("CT", f"<dollar>HUB|{name}", arg, "0")
    database.log_area("chat.hub", client, client.area, message=arg)


@mod_only()
def ooc_cmd_m(client, arg):
    """
    Send a message to all online moderators.
    Usage: /m <message>
    """
    if len(arg) == 0:
        raise ArgumentError("You can't send an empty message.")
    client.server.send_modchat(client, arg)
    database.log_area("chat.mod", client, client.area, message=arg)


@mod_only()
def ooc_cmd_announce(client, arg):
    """
    Make a server-wide announcement.
    Usage: /announce <message>
    """
    if len(arg) == 0:
        raise ArgumentError("Can't send an empty message.")
    client.server.send_all_cmd_pred(
        "CT",
        client.server.config["hostname"],
        f"=== Announcement ===\r\n{arg}\r\n==================",
        "1",
    )
    database.log_area("chat.announce", client, client.area, message=arg)


def ooc_cmd_toggleglobal(client, arg):
    """
    Mute global chat.
    Usage: /toggleglobal
    """
    if len(arg) != 0:
        raise ArgumentError("This command doesn't take any arguments")
    client.muted_global = not client.muted_global
    glob_stat = "on"
    if client.muted_global:
        glob_stat = "off"
    client.send_ooc(f"Global chat turned {glob_stat}.")


@mod_only(area_owners=True)
def ooc_cmd_need(client, arg):
    """
    Broadcast a server-wide advertisement for your role-play or case.
    Usage: /need <message>
    """
    if client.muted_adverts:
        raise ClientError("You have advertisements muted.")
    if len(arg) == 0:
        raise ArgumentError("You must specify what you need.")
    client.server.broadcast_need(client, arg)
    database.log_area("chat.announce.need", client, client.area, message=arg)


def ooc_cmd_toggleadverts(client, arg):
    """
    Mute advertisements.
    Usage: /toggleadverts
    """
    if len(arg) != 0:
        raise ArgumentError("This command doesn't take any arguments")
    client.muted_adverts = not client.muted_adverts
    adv_stat = "on"
    if client.muted_adverts:
        adv_stat = "off"
    client.send_ooc(f"Advertisements turned {adv_stat}.")


def ooc_cmd_pm(client, arg):
    """
    Send a private message to another online user. These messages are not
    logged by the server owner.
    Usage: /pm <id|ooc-name|char-name> <message>
    """
    args = arg.split()
    key = ""
    msg = None
    if len(args) < 2:
        raise ArgumentError(
            'Not enough arguments. use /pm <target> <message>. Target should be ID, OOC-name or char-name. Use /getarea for getting info like "[ID] char-name".'
        )
    targets = client.server.client_manager.get_targets(
        client, TargetType.CHAR_NAME, arg, True
    )
    key = TargetType.CHAR_NAME
    if len(targets) == 0 and args[0].isdigit():
        targets = client.server.client_manager.get_targets(
            client, TargetType.ID, int(args[0]), False
        )
        key = TargetType.ID
    if len(targets) == 0:
        targets = client.server.client_manager.get_targets(
            client, TargetType.OOC_NAME, arg, True
        )
        key = TargetType.OOC_NAME
    if len(targets) == 0:
        raise ArgumentError("No targets found.")
    try:
        if key == TargetType.ID:
            msg = " ".join(args[1:])
        else:
            if key == TargetType.CHAR_NAME:
                msg = arg[len(targets[0].char_name) + 1:]
            if key == TargetType.OOC_NAME:
                msg = arg[len(targets[0].name) + 1:]
<<<<<<< HEAD
    except:
=======
    except Exception:
>>>>>>> b0b65d26
        raise ArgumentError(
            "Not enough arguments. Use /pm <target> <message>.")
    c = targets[0]
    if c.pm_mute:
        raise ClientError("This user muted all pm conversation")
    else:
        if c.is_mod:
            c.send_ooc(
                "PM from {} (ID: {}, IPID: {}) in {} ({}): {}".format(
                    client.name,
                    client.id,
                    client.ipid,
                    client.area.name,
                    client.showname,
                    msg,
                )
            )
        else:
            c.send_ooc(
                "PM from {} (ID: {}) in {} ({}): {}".format(
                    client.name, client.id, client.area.name, client.showname, msg
                )
            )
        client.send_ooc("PM sent to {}. Message: {}".format(args[0], msg))


def ooc_cmd_mutepm(client, arg):
    """
    Mute private messages.
    Usage: /mutepm
    """
    if len(arg) != 0:
        raise ArgumentError("This command doesn't take any arguments")
    client.pm_mute = not client.pm_mute
    client.send_ooc(
        "You stopped receiving PMs" if client.pm_mute else "You are now receiving PMs"
    )<|MERGE_RESOLUTION|>--- conflicted
+++ resolved
@@ -168,11 +168,7 @@
                 msg = arg[len(targets[0].char_name) + 1:]
             if key == TargetType.OOC_NAME:
                 msg = arg[len(targets[0].name) + 1:]
-<<<<<<< HEAD
-    except:
-=======
     except Exception:
->>>>>>> b0b65d26
         raise ArgumentError(
             "Not enough arguments. Use /pm <target> <message>.")
     c = targets[0]
