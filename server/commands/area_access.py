from server.exceptions import ClientError, ArgumentError, AreaError
from . import mod_only

__all__ = [
    "ooc_cmd_area_lock",
    "ooc_cmd_area_unlock",
    "ooc_cmd_area_mute",
    "ooc_cmd_area_unmute",
    "ooc_cmd_lock",
    "ooc_cmd_unlock",
    "ooc_cmd_link",
    "ooc_cmd_unlink",
    "ooc_cmd_links",
    "ooc_cmd_onelink",
    "ooc_cmd_oneunlink",
    "ooc_cmd_link_lock",
    "ooc_cmd_link_unlock",
    "ooc_cmd_link_hide",
    "ooc_cmd_link_unhide",
    "ooc_cmd_link_pos",
    "ooc_cmd_link_peekable",
    "ooc_cmd_link_unpeekable",
    "ooc_cmd_link_evidence",
    "ooc_cmd_unlink_evidence",
    "ooc_cmd_pw",
    "ooc_cmd_setpw",
]


def ooc_cmd_area_lock(client, arg):
    """
    Prevent users from joining the current area.
    Usage: /area_lock
    """
    args = arg.split()
    if len(args) == 0:
        args = [client.area.id]

    try:
        area_list = []
        for aid in args:
            try:
                target_id = client.area.area_manager.get_area_by_abbreviation(
                    aid).id
<<<<<<< HEAD
            except:
=======
            except Exception:
>>>>>>> b0b65d26
                target_id = int(aid)
            area = client.area.area_manager.get_area_by_id(target_id)

            if not client.is_mod and client not in area.owners:
                if not str(target_id) in client.keys:
                    if area.locking_allowed and area != client.area:
                        client.send_ooc(
                            "You can only lock that area from within!")
                        continue
                    if not area.locking_allowed:
                        client.send_ooc(
                            f"You don't have the keys to {area.name}.")
                        continue
                if not client.can_access_area(area):
                    client.send_ooc(
                        f"You have the keys to {area.name} but it is not accessible from your area."
                    )
                    continue
                if (
                    str(area.id) in client.area.links
                    and client.area.links[str(area.id)]["locked"]
                ):
                    client.send_ooc(
                        f"You have the keys to {area.name} but the path is locked."
                    )
                    continue
            if area.locked:
                client.send_ooc(f"Area {area.name} is already locked.")
                continue
            area.lock()
            area_list.append(area.id)
        if len(area_list) > 0:
            client.send_ooc(f"Locked areas {area_list}.")
    except ValueError:
        raise ArgumentError("Target must be an abbreviation or number.")
    except (ClientError, AreaError):
        raise


@mod_only(area_owners=True)
def ooc_cmd_area_mute(client, arg):
    """
    Makes this area impossible to speak for normal users unlesss /invite is used.
    Usage: /area_mute
    """
    args = arg.split()
    if len(args) == 0:
        args = [client.area.id]

    try:
        area_list = []
        for aid in args:
            try:
                target_id = client.area.area_manager.get_area_by_abbreviation(
                    aid).id
<<<<<<< HEAD
            except:
=======
            except Exception:
>>>>>>> b0b65d26
                target_id = int(aid)
            area = client.area.area_manager.get_area_by_id(target_id)
            if not client.is_mod and client not in area.owners:
                client.send_ooc(f"You don't own area [{area.id}] {area.name}.")
                continue

            if area.muted:
                client.send_ooc(
                    f"Area [{area.id}] {area.name} is already muted.")
                continue
            area.mute()
            area.broadcast_ooc("This area is now muted.")
            area_list.append(area.id)
        if len(area_list) > 0:
            client.send_ooc(f"Made areas {area_list} muted.")
    except ValueError:
        raise ArgumentError("Target must be an abbreviation or number.")
    except (ClientError, AreaError):
        raise


@mod_only(area_owners=True)
def ooc_cmd_area_unmute(client, arg):
    """
    Undo the effects of /area_mute.
    Usage: /area_unmute
    """
    args = arg.split()
    if len(args) == 0:
        args = [client.area.id]

    try:
        area_list = []
        for aid in args:
            try:
                target_id = client.area.area_manager.get_area_by_abbreviation(
                    aid).id
<<<<<<< HEAD
            except:
=======
            except Exception:
>>>>>>> b0b65d26
                target_id = int(aid)
            area = client.area.area_manager.get_area_by_id(target_id)
            if not client.is_mod and client not in area.owners:
                client.send_ooc(f"You don't own area [{area.id}] {area.name}.")
                continue

            if not area.muted:
                client.send_ooc(
                    f"Area [{area.id}] {area.name} is already unmuted.")
                continue
            area.unmute()
            area.broadcast_ooc("This area is no longer muted.")
            area_list.append(area.id)
        if len(area_list) > 0:
            client.send_ooc(f"Made areas {area_list} unmuted.")
    except ValueError:
        raise ArgumentError("Target must be an abbreviation or number.")
    except (ClientError, AreaError):
        raise


def ooc_cmd_area_unlock(client, arg):
    """
    Allow anyone to freely join the current area.
    Usage: /area_unlock
    """
    args = arg.split()
    if len(args) == 0:
        args = [client.area.id]

    try:
        area_list = []
        for aid in args:
            try:
                target_id = client.area.area_manager.get_area_by_abbreviation(
                    aid).id
<<<<<<< HEAD
            except:
=======
            except Exception:
>>>>>>> b0b65d26
                target_id = int(aid)
            area = client.area.area_manager.get_area_by_id(target_id)

            if not client.is_mod and client not in area.owners:
                if not str(target_id) in client.keys:
                    if area.locking_allowed and area != client.area:
                        client.send_ooc(
                            "You can only unlock that area from within!")
                        continue
                    if not area.locking_allowed:
                        client.send_ooc(
                            "You don't have the keys to {area.name}.")
                        continue
                if not client.can_access_area(area):
                    client.send_ooc(
                        f"You have the keys to {area.name} but it is not accessible from your area."
                    )
                    continue
                if (
                    str(area.id) in client.area.links
                    and client.area.links[str(area.id)]["locked"]
                ):
                    client.send_ooc(
                        f"You have the keys to {area.name} but the path is locked."
                    )
                    continue
            if not area.locked:
                client.send_ooc(f"Area {area.name} is already unlocked.")
                continue
            area.unlock()
            area_list.append(area.id)
        if len(area_list) > 0:
            client.send_ooc(f"Unlocked areas {area_list}.")
    except ValueError:
        raise ArgumentError("Target must be an abbreviation or number.")
    except (ClientError, AreaError):
        raise


def ooc_cmd_lock(client, arg):
    """
    Context-sensitive function to lock area(s) and/or area link(s).
    Usage: /lock - lock current area. /lock [id] - lock target area. /lock !5 - lock the link from current area to area 5.
    Multiple targets may be passed.
    """
    if arg == "":
        arg = str(client.area.id)
    args = arg.split()
    areas = args.copy()
    links = []
    for a in args:
        if not a.startswith("!"):
            continue
        areas.remove(a)
        links.append(a[1:])
    if len(areas) > 0:
        areas = " ".join(areas)
        ooc_cmd_area_lock(client, areas)
    if len(links) > 0:
        links = " ".join(links)
        print(links)
        ooc_cmd_link_lock(client, links)


def ooc_cmd_unlock(client, arg):
    """
    Context-sensitive function to unlock area(s) and/or area link(s).
    Usage: /unlock - unlock current area. /unlock [id] - unlock target area. /unlock !5 - unlock the link from current area to area 5.
    Multiple targets may be passed.
    """
    if arg == "":
        arg = str(client.area.id)
    args = arg.split()
    areas = args.copy()
    links = []
    for a in args:
        if not a.startswith("!"):
            continue
        areas.remove(a)
        links.append(a[1:])
    if len(areas) > 0:
        areas = " ".join(areas)
        ooc_cmd_area_unlock(client, areas)
    if len(links) > 0:
        links = " ".join(links)
        ooc_cmd_link_unlock(client, links)


@mod_only(area_owners=True)
def ooc_cmd_link(client, arg):
    """
    Set up a two-way link from your current area with targeted area(s).
    Usage:  /link <id(s)>
    """
    args = arg.split()
    if len(args) <= 0:
        ooc_cmd_links(client, arg)
        return
    try:
        links = []
        for aid in args:
            try:
                area = client.area.area_manager.get_area_by_abbreviation(aid)
                target_id = area.id
            except Exception:
                area = client.area.area_manager.get_area_by_id(int(aid))
                target_id = area.id

            if not client.is_mod and client not in area.owners:
                client.send_ooc(f"You don't own area [{area.id}] {area.name}.")
                continue

            client.area.link(target_id)
            # Connect the target area to us
            area.link(client.area.id)
            links.append(target_id)
        links = ", ".join(str(link) for link in links)
        client.send_ooc(
            f"Area {client.area.name} has been linked with {links} (two-way)."
        )
        client.area.broadcast_area_list()
        area.broadcast_area_list()
    except ValueError:
        raise ArgumentError("Area ID must be a number or abbreviation.")
    except (AreaError, ClientError):
        raise


@mod_only(area_owners=True)
def ooc_cmd_unlink(client, arg):
    """
    Remove a two-way link from your current area with targeted area(s).
    Usage:  /unlink <id(s)>
    """
    args = arg.split()
    if len(args) <= 0:
        raise ArgumentError("Invalid number of arguments. Use /unlink <aid>")
    try:
        links = []
        for aid in args:
            try:
                area = client.area.area_manager.get_area_by_abbreviation(aid)
                target_id = area.id
            except Exception:
                area = client.area.area_manager.get_area_by_id(int(aid))
                target_id = area.id

            if not client.is_mod and client not in area.owners:
                client.send_ooc(f"You don't own area [{area.id}] {area.name}.")
                continue

            try:
                client.area.unlink(target_id)
                # Disconnect the target area from us
                area.unlink(client.area.id)
                links.append(target_id)
            except Exception:
                continue
        links = ", ".join(str(link) for link in links)
        client.send_ooc(
            f"Area {client.area.name} has been unlinked with {links} (two-way)."
        )
        client.area.broadcast_area_list()
        area.broadcast_area_list()
    except ValueError:
        raise ArgumentError("Area ID must be a number or abbreviation.")
    except (AreaError, ClientError):
        raise


def ooc_cmd_links(client, arg):
    """
    Display this area's information about area links.
    Usage:  /links
    """
    links = ""
    for key, value in sorted(client.area.links.items(), key=lambda x: int(x[0])):
        hidden = ""
        if value["hidden"] is True:
            # Can't see hidden links
            if not client.is_mod and client not in client.area.owners:
                continue
            hidden = "📦"

        if len(value["evidence"]) > 0 and not (client.hidden_in in value["evidence"]):
            # Can't see hidden links
            if not client.is_mod and client not in client.area.owners:
                continue
            evi_list = ", ".join(str(evi + 1) for evi in value["evidence"])
            hidden = f"📦:{evi_list}"

        try:
            area_name = f' - "{client.area.area_manager.get_area_by_id(int(key)).name}"'
        except Exception:
            area_name = ""

        locked = ""
        if value["locked"] is True:
            locked = "🚧"
        if value["password"] != "":
            locked = "🔑"

        target_pos = value["target_pos"]
        if target_pos != "":
            target_pos = f", pos: {target_pos}"
        links += f"\n!{key}{area_name}{locked}{hidden}{target_pos}"

    client.send_ooc(f"Current area links are: {links}")


@mod_only(area_owners=True)
def ooc_cmd_onelink(client, arg):
    """
    Set up a one-way link from your current area with targeted area(s).
    Usage:  /onelink <id(s)>
    """
    args = arg.split()
    if len(args) <= 0:
        ooc_cmd_links(client, arg)
        return
    try:
        links = []
        for aid in args:
            try:
                area = client.area.area_manager.get_area_by_abbreviation(aid)
                target_id = area.id
            except Exception:
                area = client.area.area_manager.get_area_by_id(int(aid))
                target_id = area.id

            if not client.is_mod and client not in area.owners:
                client.send_ooc(f"You don't own area [{area.id}] {area.name}.")
                continue

            client.area.link(target_id)
            links.append(target_id)
        links = ", ".join(str(link) for link in links)
        client.send_ooc(
            f"Area {client.area.name} has been linked with {links} (one-way)."
        )
        client.area.broadcast_area_list()
    except ValueError:
        raise ArgumentError("Area ID must be a number or abbreviation.")
    except (AreaError, ClientError):
        raise


@mod_only(area_owners=True)
def ooc_cmd_oneunlink(client, arg):
    """
    Remove a one-way link from your current area with targeted area(s).
    Usage:  /oneunlink <id(s)>
    """
    args = arg.split()
    if len(args) <= 0:
        raise ArgumentError(
            "Invalid number of arguments. Use /oneunlink <aid>")
    try:
        links = []
        for aid in args:
            try:
                target_id = client.area.area_manager.get_area_by_abbreviation(
                    aid).id
<<<<<<< HEAD
            except:
=======
            except Exception:
>>>>>>> b0b65d26
                target_id = int(aid)

            try:
                client.area.unlink(target_id)
                links.append(target_id)
            except Exception:
                continue
        links = ", ".join(str(link) for link in links)
        client.send_ooc(
            f"Area {client.area.name} has been unlinked with {links} (one-way)."
        )
        client.area.broadcast_area_list()
    except ValueError:
        raise ArgumentError("Area ID must be a number or abbreviation.")
    except (AreaError, ClientError):
        raise


def ooc_cmd_link_lock(client, arg):
    """
    Lock the path leading to target area(s).
    Usage:  /link_lock <id(s)>
    """
    args = arg.split()
    if len(args) <= 0:
        raise ArgumentError(
            "Invalid number of arguments. Use /link_lock <aid>")
    try:
        links = []
        for aid in args:
            try:
                target_id = client.area.area_manager.get_area_by_abbreviation(
                    aid).id
<<<<<<< HEAD
            except:
=======
            except Exception:
>>>>>>> b0b65d26
                target_id = int(aid)
            if not client.is_mod and client not in client.area.owners:
                if f"{client.area.id}-{target_id}" not in client.keys:
                    client.send_ooc(
                        f"You don't have the keys to the link {client.area.id}-{target_id}."
                    )
                    continue
                target_area = client.area.area_manager.get_area_by_id(
                    target_id)
                if (
                    f"{target_id}-{client.area.id}" in client.keys
                    and str(client.area.id) in target_area.links
                ):  # Treat it as a single door/path if we have the keys both ways
                    target_area.links[str(client.area.id)]["locked"] = True
                    client.send_ooc(
                        f"Locked {client.area.id}-{target_id} both ways.")
            client.area.links[str(target_id)]["locked"] = True
            links.append(target_id)
        if len(links) > 0:
            links = ", ".join(str(link) for link in links)
            client.send_ooc(f"Area {client.area.name} links {links} locked.")
    except (ValueError, KeyError):
        raise ArgumentError(
            "Area ID must be a number or abbreviation and the link must exist."
        )
    except (AreaError, ClientError):
        raise


def ooc_cmd_link_unlock(client, arg):
    """
    Unlock the path leading to target area(s).
    Usage:  /link_unlock <id(s)>
    """
    args = arg.split()
    if len(args) <= 0:
        raise ArgumentError(
            "Invalid number of arguments. Use /link_unlock <aid>")
    try:
        links = []
        for aid in args:
            try:
                target_id = client.area.area_manager.get_area_by_abbreviation(
                    aid).id
<<<<<<< HEAD
            except:
=======
            except Exception:
>>>>>>> b0b65d26
                target_id = int(aid)
            if not client.is_mod and client not in client.area.owners:
                if f"{client.area.id}-{target_id}" not in client.keys:
                    client.send_ooc(
                        f"You don't have the keys to the link {client.area.id}-{target_id}."
                    )
                    continue
                target_area = client.area.area_manager.get_area_by_id(
                    target_id)
                if (
                    f"{target_id}-{client.area.id}" in client.keys
                    and str(client.area.id) in target_area.links
                ):  # Treat it as a single door/path if we have the keys both ways
                    target_area.links[str(client.area.id)]["locked"] = False
                    client.send_ooc(
                        f"Unlocked {client.area.id}-{target_id} both ways.")
            client.area.links[str(target_id)]["locked"] = False
            links.append(target_id)
        if len(links) > 0:
            links = ", ".join(str(link) for link in links)
            client.send_ooc(f"Area {client.area.name} links {links} unlocked.")
    except (ValueError, KeyError):
        raise ArgumentError(
            "Area ID must be a number or abbreviation and the link must exist."
        )
    except (AreaError, ClientError):
        raise


@mod_only(area_owners=True)
def ooc_cmd_link_hide(client, arg):
    """
    Hide the path leading to target area(s).
    Usage:  /link_hide <id(s)>
    """
    args = arg.split()
    if len(args) <= 0:
        raise ArgumentError(
            "Invalid number of arguments. Use /link_hide <aid>")
    try:
        links = []
        for aid in args:
            try:
                target_id = client.area.area_manager.get_area_by_abbreviation(
                    aid).id
<<<<<<< HEAD
            except:
=======
            except Exception:
>>>>>>> b0b65d26
                target_id = int(aid)

            client.area.links[str(target_id)]["hidden"] = True
            links.append(target_id)
        if len(links) > 0:
            links = ", ".join(str(link) for link in links)
            client.send_ooc(f"Area {client.area.name} links {links} hidden.")
    except (ValueError, KeyError):
        raise ArgumentError("Area ID must be a number or abbreviation.")
    except (AreaError, ClientError):
        raise


@mod_only(area_owners=True)
def ooc_cmd_link_unhide(client, arg):
    """
    Unhide the path leading to target area(s).
    Usage:  /link_unhide <id(s)>
    """
    args = arg.split()
    if len(args) <= 0:
        raise ArgumentError(
            "Invalid number of arguments. Use /link_unhide <aid>")
    try:
        links = []
        for aid in args:
            try:
                target_id = client.area.area_manager.get_area_by_abbreviation(
                    aid).id
<<<<<<< HEAD
            except:
=======
            except Exception:
>>>>>>> b0b65d26
                target_id = int(aid)

            client.area.links[str(target_id)]["hidden"] = False
            links.append(target_id)
        if len(links) > 0:
            links = ", ".join(str(link) for link in links)
            client.send_ooc(f"Area {client.area.name} links {links} revealed.")
    except (ValueError, KeyError):
        raise ArgumentError("Area ID must be a number or abbreviation.")
    except (AreaError, ClientError):
        raise


@mod_only(area_owners=True)
def ooc_cmd_link_pos(client, arg):
    """
    Set the link's targeted pos when using it. Leave blank to reset.
    Usage:  /link_pos <id> [pos]
    """
    args = arg.split()
    if len(args) <= 0:
        raise ArgumentError(
            "Invalid number of arguments. Use /link_unhide <aid>")
    try:
        try:
            target_id = client.area.area_manager.get_area_by_abbreviation(
                args[0]).id
<<<<<<< HEAD
        except:
=======
        except Exception:
>>>>>>> b0b65d26
            target_id = int(args[0])

        pos = args[1:]
        client.area.links[str(target_id)]["target_pos"] = pos
        client.send_ooc(
            f'Area {client.area.name} link {target_id}\'s target pos set to "{pos}".'
        )
    except (ValueError, KeyError):
        raise ArgumentError("Area ID must be a number or abbreviation.")
    except (AreaError, ClientError):
        raise


@mod_only(area_owners=True)
def ooc_cmd_link_peekable(client, arg):
    """
    Make the path(s) leading to target area(s) /peek-able.
    Usage:  /link_peekable <id(s)>
    """
    args = arg.split()
    if len(args) <= 0:
        raise ArgumentError(
            "Invalid number of arguments. Use /link_peekable <aid>")
    try:
        links = []
        for aid in args:
            try:
                target_id = client.area.area_manager.get_area_by_abbreviation(
                    aid).id
<<<<<<< HEAD
            except:
=======
            except Exception:
>>>>>>> b0b65d26
                target_id = int(aid)

            client.area.links[str(target_id)]["can_peek"] = True
            links.append(target_id)
        if len(links) > 0:
            links = ", ".join(str(link) for link in links)
            client.send_ooc(
                f"Area {client.area.name} links {links} are now peekable.")
    except (ValueError, KeyError):
        raise ArgumentError("Area ID must be a number or abbreviation.")
    except (AreaError, ClientError):
        raise


@mod_only(area_owners=True)
def ooc_cmd_link_unpeekable(client, arg):
    """
    Make the path(s) leading to target area(s) no longer /peek-able.
    Usage:  /link_unpeekable <id(s)>
    """
    args = arg.split()
    if len(args) <= 0:
        raise ArgumentError(
            "Invalid number of arguments. Use /link_unpeekable <aid>")
    try:
        links = []
        for aid in args:
            try:
                target_id = client.area.area_manager.get_area_by_abbreviation(
                    aid).id
<<<<<<< HEAD
            except:
=======
            except Exception:
>>>>>>> b0b65d26
                target_id = int(aid)

            client.area.links[str(target_id)]["can_peek"] = False
            links.append(target_id)
        if len(links) > 0:
            links = ", ".join(str(link) for link in links)
            client.send_ooc(
                f"Area {client.area.name} links {links} are no longer peekable."
            )
    except (ValueError, KeyError):
        raise ArgumentError("Area ID must be a number or abbreviation.")
    except (AreaError, ClientError):
        raise


@mod_only(area_owners=True)
def ooc_cmd_link_evidence(client, arg):
    """
    Make specific link only accessible from evidence ID(s).
    Pass evidence ID's which you can see by mousing over evidence, or blank to see current evidences.
    Usage:  /link_evidence <id> [evi_id(s)]
    """
    args = arg.split()
    if len(args) <= 0:
        raise ArgumentError(
            "Invalid number of arguments. Use /link_evidence <id> [evi_id(s)]"
        )
    link = None
    evidences = []
    try:
        link = client.area.links[args[0]]
        if len(args) > 1:
            for evi_id in args[1:]:
                evi_id = int(evi_id) - 1
                client.area.evi_list.evidences[
                    evi_id
                ]  # Test if we can access target evidence
                evidences.append(evi_id)
    except IndexError:
        raise ArgumentError("Evidence not found.")
    except (ValueError, KeyError):
        raise ArgumentError("Area ID must be a number.")
    except (AreaError, ClientError):
        raise
    else:
        if len(evidences) > 0:
            link["evidence"] = evidences

        if len(link["evidence"]) > 0:
            evi_list = ", ".join(str(evi + 1) for evi in link["evidence"])
            client.send_ooc(
                f"Area {client.area.name} link {args[0]} associated evidence IDs: {evi_list}."
            )
        else:
            client.send_ooc(
                f"Area {client.area.name} link {args[0]} has no associated evidence."
            )


@mod_only(area_owners=True)
def ooc_cmd_unlink_evidence(client, arg):
    """
    Unlink evidence from links.
    Pass evidence ID's which you can see by mousing over evidence.
    Usage:  /unlink_evidence <aid> [evi_id(s)]
    """
    args = arg.split()
    if len(args) <= 0:
        raise ArgumentError(
            "Invalid number of arguments. Use /unlink_evidence <aid> [evi_id(s)]"
        )
    link = None
    evidences = []
    try:
        link = client.area.links[args[0]]
        if len(args) > 1:
            for evi_id in args[1:]:
                evi_id = int(evi_id) - 1
                evidences.append(evi_id)
    except (ValueError, KeyError):
        raise ArgumentError("Area ID must be a number.")
    except (AreaError, ClientError):
        raise
    else:
        if len(evidences) > 0:
            link["evidence"] = link["evidence"] - evidences
            evi_list = ", ".join(str(evi + 1) for evi in evidences)
            client.send_ooc(
                f"Area {client.area.name} link {args[0]} is now unlinked from evidence IDs: {evi_list}."
            )
        else:
            link["evidence"] = []
            client.send_ooc(
                f"Area {client.area.name} link {args[0]} associated evidences cleared."
            )


def ooc_cmd_pw(client, arg):
    """
    Enter a passworded area. Password is case-sensitive and must match the set password exactly, otherwise it will fail.
    You will move into the target area as soon as the correct password is provided.
    Leave password empty if you own the area and want to check its current password.
    Usage:  /pw <id> [password]
    """
    link = None
    password = ""
    if arg == "":
        if not client.is_mod and not (client in client.area.owners):
            raise ArgumentError(
                "You are not allowed to see this area's password. Use /pw <id> [password]"
            )
        aid = client.area.id
    else:
        args = arg.split()
        aid = args[0]
        if aid in client.area.links:
            link = client.area.links[aid]
        if len(args) > 1:
            password = args[1]

    try:
        area = client.area.area_manager.get_area_by_id(int(aid))
        if password == "":
            if client.is_mod or client in client.area.owners:
                if link is not None and link["password"] != "":
                    client.send_ooc(
                        f'Link {client.area.id}-{area.id} password is: {link["password"]}'
                    )
                else:
                    client.send_ooc(
                        f"Area [{area.id}] {area.name} password is: {area.password}"
                    )
            else:
                raise ClientError(
                    "You must provide a password. Use /pw <id> [password]"
                )
        else:
            client.change_area(area, password=password)
    except ValueError:
        raise ArgumentError("Area ID must be a number.")
    except (AreaError, ClientError):
        raise


@mod_only(area_owners=True)
def ooc_cmd_setpw(client, arg):
    """
    Context-sensitive function to set a password area(s) and/or area link(s).
    Pass area id, or link id from current area using !, e.g. 5 vs !5.
    Leave [password] blank to clear the password.
    Usage:  /setpw <id> [password]
    """
    args = arg.split()
    if len(args) == 0:
        raise ArgumentError(
            "Invalid number of arguments. Use /setpw <id> [password]")

    try:
        password = ""
        link = None
        area = client.area
        if args[0].startswith("!"):
            num = args[0][1:]
            if num in client.area.links:
                link = client.area.links[num]
                area = client.area.area_manager.get_area_by_id(int(num))
            else:
                raise ArgumentError(
                    "Targeted link does not exist in current area.")
        else:
            area = client.area.area_manager.get_area_by_id(int(args[0]))
        if len(args) > 1:
            password = args[1]
        if not client.is_mod and not (client in area.owners):
            raise ClientError("You do not own that area!")
        if link is not None:
            link["password"] = password
            client.send_ooc(
                f"Link {client.area.id}-{area.id} password set to: {password}"
            )
        else:
            area.password = password
            client.send_ooc(
                f"Area [{area.id}] {area.name} password set to: {password}")
    except ValueError:
        raise ArgumentError(
            "Area ID must be a number, or a link ID must start with ! e.g. 5 vs !5."
        )
    except (AreaError, ClientError):
        raise<|MERGE_RESOLUTION|>--- conflicted
+++ resolved
@@ -42,11 +42,7 @@
             try:
                 target_id = client.area.area_manager.get_area_by_abbreviation(
                     aid).id
-<<<<<<< HEAD
-            except:
-=======
-            except Exception:
->>>>>>> b0b65d26
+            except Exception:
                 target_id = int(aid)
             area = client.area.area_manager.get_area_by_id(target_id)
 
@@ -102,11 +98,7 @@
             try:
                 target_id = client.area.area_manager.get_area_by_abbreviation(
                     aid).id
-<<<<<<< HEAD
-            except:
-=======
-            except Exception:
->>>>>>> b0b65d26
+            except Exception:
                 target_id = int(aid)
             area = client.area.area_manager.get_area_by_id(target_id)
             if not client.is_mod and client not in area.owners:
@@ -144,11 +136,7 @@
             try:
                 target_id = client.area.area_manager.get_area_by_abbreviation(
                     aid).id
-<<<<<<< HEAD
-            except:
-=======
-            except Exception:
->>>>>>> b0b65d26
+            except Exception:
                 target_id = int(aid)
             area = client.area.area_manager.get_area_by_id(target_id)
             if not client.is_mod and client not in area.owners:
@@ -185,11 +173,7 @@
             try:
                 target_id = client.area.area_manager.get_area_by_abbreviation(
                     aid).id
-<<<<<<< HEAD
-            except:
-=======
-            except Exception:
->>>>>>> b0b65d26
+            except Exception:
                 target_id = int(aid)
             area = client.area.area_manager.get_area_by_id(target_id)
 
@@ -453,11 +437,7 @@
             try:
                 target_id = client.area.area_manager.get_area_by_abbreviation(
                     aid).id
-<<<<<<< HEAD
-            except:
-=======
-            except Exception:
->>>>>>> b0b65d26
+            except Exception:
                 target_id = int(aid)
 
             try:
@@ -491,11 +471,7 @@
             try:
                 target_id = client.area.area_manager.get_area_by_abbreviation(
                     aid).id
-<<<<<<< HEAD
-            except:
-=======
-            except Exception:
->>>>>>> b0b65d26
+            except Exception:
                 target_id = int(aid)
             if not client.is_mod and client not in client.area.owners:
                 if f"{client.area.id}-{target_id}" not in client.keys:
@@ -540,11 +516,7 @@
             try:
                 target_id = client.area.area_manager.get_area_by_abbreviation(
                     aid).id
-<<<<<<< HEAD
-            except:
-=======
-            except Exception:
->>>>>>> b0b65d26
+            except Exception:
                 target_id = int(aid)
             if not client.is_mod and client not in client.area.owners:
                 if f"{client.area.id}-{target_id}" not in client.keys:
@@ -590,11 +562,7 @@
             try:
                 target_id = client.area.area_manager.get_area_by_abbreviation(
                     aid).id
-<<<<<<< HEAD
-            except:
-=======
-            except Exception:
->>>>>>> b0b65d26
+            except Exception:
                 target_id = int(aid)
 
             client.area.links[str(target_id)]["hidden"] = True
@@ -624,11 +592,7 @@
             try:
                 target_id = client.area.area_manager.get_area_by_abbreviation(
                     aid).id
-<<<<<<< HEAD
-            except:
-=======
-            except Exception:
->>>>>>> b0b65d26
+            except Exception:
                 target_id = int(aid)
 
             client.area.links[str(target_id)]["hidden"] = False
@@ -656,11 +620,7 @@
         try:
             target_id = client.area.area_manager.get_area_by_abbreviation(
                 args[0]).id
-<<<<<<< HEAD
-        except:
-=======
         except Exception:
->>>>>>> b0b65d26
             target_id = int(args[0])
 
         pos = args[1:]
@@ -690,11 +650,7 @@
             try:
                 target_id = client.area.area_manager.get_area_by_abbreviation(
                     aid).id
-<<<<<<< HEAD
-            except:
-=======
-            except Exception:
->>>>>>> b0b65d26
+            except Exception:
                 target_id = int(aid)
 
             client.area.links[str(target_id)]["can_peek"] = True
@@ -725,11 +681,7 @@
             try:
                 target_id = client.area.area_manager.get_area_by_abbreviation(
                     aid).id
-<<<<<<< HEAD
-            except:
-=======
-            except Exception:
->>>>>>> b0b65d26
+            except Exception:
                 target_id = int(aid)
 
             client.area.links[str(target_id)]["can_peek"] = False
