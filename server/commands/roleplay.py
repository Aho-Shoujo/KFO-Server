import random

import arrow
import datetime
import pytimeparse

from server import database
from server.constants import TargetType
from server.exceptions import ClientError, ServerError, ArgumentError

from . import mod_only

__all__ = [
    'ooc_cmd_roll',
    'ooc_cmd_rollp',
    'ooc_cmd_notecard',
    'ooc_cmd_notecard_clear',
    'ooc_cmd_notecard_reveal',
    'ooc_cmd_notecard_check',
    'ooc_cmd_vote',
    'ooc_cmd_vote_clear',
    'ooc_cmd_vote_reveal',
    'ooc_cmd_vote_check',
    'ooc_cmd_rolla_reload',
    'ooc_cmd_rolla_set',
    'ooc_cmd_rolla',
    'ooc_cmd_coinflip',
    'ooc_cmd_8ball',
<<<<<<< HEAD
=======
    'ooc_cmd_timer'
>>>>>>> 6703fd0b
]


def rtd(arg):
    DICE_MAX = 11037
    NUMDICE_MAX = 20
    MODIFIER_LENGTH_MAX = 12 #Change to a higher at your own risk
    ACCEPTABLE_IN_MODIFIER = '1234567890+-*/().r'
    MAXDIVZERO_ATTEMPTS = 10
    MAXACCEPTABLETERM = DICE_MAX*10 #Change to a higher number at your own risk

    special_calculation = False
    args = arg.split(' ')
    arg_length = len(args)
    
    if arg != '':
        if arg_length == 2:
            dice_type, modifiers = args
            if len(modifiers) > MODIFIER_LENGTH_MAX:
                raise ArgumentError('The given modifier is too long to compute. Please try a shorter one')
        elif arg_length == 1:
            dice_type, modifiers = arg, ''
        else:
             raise ArgumentError('This command takes one or two arguments. Use /roll [<num of rolls>]d[<max>] [modifiers]')

        dice_type = dice_type.split('d')
        if len(dice_type) == 1:
            dice_type.insert(0,1)
        if dice_type[0] == '':
            dice_type[0] = '1'
            
        try:
            num_dice,chosen_max = int(dice_type[0]),int(dice_type[1])
        except ValueError:
            raise ArgumentError('Expected integer value for number of rolls and max value of dice')

        if not 1 <= num_dice <= NUMDICE_MAX: 
            raise ArgumentError('Number of rolls must be between 1 and {}'.format(NUMDICE_MAX))
        if not 1 <= chosen_max <= DICE_MAX:
            raise ArgumentError('Dice value must be between 1 and {}'.format(DICE_MAX))
            
        for char in modifiers:
            if char not in ACCEPTABLE_IN_MODIFIER:
                raise ArgumentError('Expected numbers and standard mathematical operations in modifier')
            if char == 'r':
                special_calculation = True
        if '**' in modifiers: #Exponentiation manually disabled, it can be pretty dangerous
            raise ArgumentError('Expected numbers and standard mathematical operations in modifier')
    else:
        num_dice,chosen_max,modifiers = 1,6,'' #Default

    roll = ''
    Sum = 0
    
    for i in range(num_dice):
        divzero_attempts = 0
        while True:
            raw_roll = str(random.randint(1, chosen_max))
            if modifiers == '':
                aux_modifier = ''
                mid_roll = int(raw_roll)
            else:
                if special_calculation:
                    aux_modifier = modifiers.replace('r',raw_roll)+'='
                elif modifiers[0].isdigit():
                    aux_modifier = raw_roll+"+"+modifiers+'='
                else:
                    aux_modifier = raw_roll+modifiers+'='
                
                #Prevent any terms from reaching past MAXACCEPTABLETERM in order to prevent server lag due to potentially frivolous dice rolls
                aux = aux_modifier[:-1]
                for i in "+-*/()":
                    aux = aux.replace(i,"!")
                aux = aux.split('!')
                for i in aux:
                    try:
                        if i != '' and round(float(i)) > MAXACCEPTABLETERM:
                            raise ArgumentError("Given mathematical formula takes numbers past the server's computation limit")
                    except ValueError:
                        raise ArgumentError('Given mathematical formula has a syntax error and cannot be computed')
                        
                try: 
                    mid_roll = round(eval(aux_modifier[:-1])) #By this point it should be 'safe' to run eval
                except SyntaxError:
                    raise ArgumentError('Given mathematical formula has a syntax error and cannot be computed')
                except TypeError: #Deals with inputs like 3(r-1)
                    raise ArgumentError('Given mathematical formula has a syntax error and cannot be computed')
                except ZeroDivisionError:
                    divzero_attempts += 1
                    if divzero_attempts == MAXDIVZERO_ATTEMPTS:
                        raise ArgumentError('Given mathematical formula produces divisions by zero too often and cannot be computed')
                    continue
            break

        final_roll = mid_roll #min(chosen_max,max(1,mid_roll))
        Sum += final_roll
        if final_roll != mid_roll:
            final_roll = "|"+str(final_roll) #This visually indicates the roll was capped off due to exceeding the acceptable roll range
        else:
            final_roll = str(final_roll)
        if modifiers != '':
            roll += str(raw_roll+':')
        roll += str(aux_modifier+final_roll) + ', '
    roll = roll[:-2]
    if num_dice > 1:
        roll = '(' + roll + ')'
    
    return roll, num_dice, chosen_max, modifiers, Sum


def ooc_cmd_roll(client, arg):
    """
    Roll a die. The result is shown publicly.
    Example: /roll 2d6 +5 would roll two 6-sided die and add 5 to every result.
    Rolls a 1d6 if blank
    X is the number of dice, Y is the maximum value on the die.
    Usage: /rollp [value/XdY] ["+5"/"-5"/"*5"/"/5"]
    """
    roll, num_dice, chosen_max, modifiers, Sum = rtd(arg)

    client.area.broadcast_ooc(f'{client.showname} rolled {roll} out of {chosen_max}.\nThe total sum is {Sum}.')
    database.log_area('roll', client, client.area, message=f'{roll} out of {chosen_max}')


def ooc_cmd_rollp(client, arg):
    """
    Roll a die privately. Same as /roll but the result is only shown to you and the CMs.
    Example: /roll 2d6 +5 would roll two 6-sided die and add 5 to every result.
    Rolls a 1d6 if blank
    X is the number of dice, Y is the maximum value on the die.
    Usage: /rollp [value/XdY] ["+5"/"-5"/"*5"/"/5"]
    """
    roll, num_dice, chosen_max, modifiers, Sum = rtd(arg)

    client.send_ooc(f'[Hidden] You rolled {roll} out of {chosen_max}.\nThe total sum is {Sum}.')

    client.area.broadcast_ooc(f'{client.showname} rolled in secret.')
    for c in client.area.owners:
        c.send_ooc(f'[{client.area.id}]{client.showname} secretly rolled {roll} out of {chosen_max}.')

    database.log_area('rollp', client, client.area, message=f'{roll} out of {chosen_max}')


def ooc_cmd_notecard(client, arg):
    """
    Write a notecard that can only be revealed by a CM.
    Usage: /notecard <message>
    """
    if len(arg) == 0:
        if client.char_name in client.area.cards:
            client.send_ooc(f'Your current notecard is {client.area.cards[client.char_name]}. Usage: /notecard <message>')
        else:
            client.send_ooc('No notecard found. Usage: /notecard <message>')
        return
    client.area.cards[client.char_name] = arg
    client.area.broadcast_ooc('{} wrote a note card.'.format(
        client.showname))
    database.log_area('notecard', client, client.area)


@mod_only(area_owners=True)
def ooc_cmd_notecard_clear(client, arg):
    """
    Clear all notecards as a CM.
    Usage: /notecard_clear
    """
    client.area.cards.clear()
    client.area.broadcast_ooc(f'[{client.id}] {client.showname} has cleared all the note cards in this area.')
    database.log_area('notecard_clear', client, client.area)


@mod_only(area_owners=True)
def ooc_cmd_notecard_reveal(client, arg):
    """
    Reveal all notecards and their owners.
    Usage: /notecard_reveal
    """
    if len(client.area.cards) == 0:
        raise ClientError('There are no cards to reveal in this area.')
    msg = 'Note cards have been revealed:'
    for card_owner, card_msg in client.area.cards.items():
        msg += f'\n{card_owner}: {card_msg}'
    client.area.broadcast_ooc(msg)
    client.send_ooc('Use /notecard_clear for clearing.')
    database.log_area('notecard_reveal', client, client.area)


@mod_only(area_owners=True)
def ooc_cmd_notecard_check(client, arg):
    """
    Check all notecards and their owners privately with a message telling others you've done so.
    Usage: /notecard_check
    """
    if len(client.area.cards) == 0:
        raise ClientError('There are no cards to check in this area.')
    client.area.broadcast_ooc(f'[{client.id}] {client.showname} has checked the notecards in this area.')
    msg = 'Note cards in this area:'
    for card_owner, card_msg in client.area.cards.items():
        msg += f'\n{card_owner}: {card_msg}'
    client.send_ooc(msg)
    client.send_ooc('Use /notecard_clear for clearing, or /notecard_reveal to reveal the results publicly.')
    database.log_area('notecard_check', client, client.area)


def ooc_cmd_vote(client, arg):
    """
    Cast a vote for a particular user that can only be revealed by a CM.
    Usage: /vote <id>
    """
    args = arg.split()
    if len(args) == 0:
        raise ArgumentError('Please provide a client ID. Usage: /vote <id>.')
    if client.char_name in [y for x in client.area.votes.values() for y in x]:
        raise ArgumentError('You already cast your vote! Wait on the CM to /vote_clear.')
    target = client.server.client_manager.get_targets(client, TargetType.ID,
                                                            int(args[0]), False)[0]
    client.area.votes.setdefault(target.char_name, []).append(client.char_name)
    client.area.broadcast_ooc(f'[{client.id}] {client.showname} cast a vote.')
    database.log_area('vote', client, client.area)


@mod_only(area_owners=True)
def ooc_cmd_vote_clear(client, arg):
    """
    Clear all votes as a CM.
    Include [char_folder] (case-sensitive) to only clear a specific voter.
    Usage: /vote_clear [char_folder]
    """
    if arg != "":
        for value in client.area.votes.values():
            if arg in value:
                value.remove(arg)
                client.area.broadcast_ooc(f"[{client.id}] {client.showname} has cleared {arg}'s vote.")
                return
        raise ClientError(f'No vote was cast by {arg}! (This is case-sensitive - are you sure you spelt the voter character folder right?)')
    client.area.votes.clear()
    client.area.broadcast_ooc(f'[{client.id}] {client.showname} has cleared all the votes in this area.')
    database.log_area('vote_clear', client, client.area)


def get_vote_results(votes):
    # Sort the votes, starting from the least votes ending with the most votes. Note that x[1] is a list of voters, hence the len().
    votes = sorted(votes.items(), key = lambda x: len(x[1]))
    msg = ""
    # Iterating through the votes...
    for key, value in votes:
        # Create a comma-separated list of people who voted for this person
        voters = ', '.join(value)
        num = len(value)
        s = 's' if num > 1 else ''
        msg += f'\n{num} vote{s} for {key} - voted by {voters}.'

    # Get the maximum amount of votes someone received
    mx = len(votes[len(votes)-1][1])
    # Determine a list of winners - usually it's just one winner, but there's multiple if it's a tie.
    winners = [k for k, v in votes if len(v) == mx]

    # If we have a tie...
    if len(winners) > 1:
        # Create a comma-separated list of winners
        tied = ', '.join(winners)
        # Display.
        msg += f'\n{tied} have tied for most votes.'
    else:
        # Display the sole winner.
        msg += f'\n{winners[0]} has most votes.'
    return msg


@mod_only(area_owners=True)
def ooc_cmd_vote_reveal(client, arg):
    """
    Reveal the number of votes, the voters and those with the highest amount of votes.
    Usage: /vote_reveal
    """
    if len(client.area.votes) == 0:
        raise ClientError('There are no votes to reveal in this area.')
    msg = 'Votes have been revealed:'
    msg += get_vote_results(client.area.votes)
    client.area.broadcast_ooc(msg)
    client.send_ooc('Use /vote_clear for clearing.')
    database.log_area('vote_reveal', client, client.area)


@mod_only(area_owners=True)
def ooc_cmd_vote_check(client, arg):
    """
    Check the number of votes, the voters and those with the highest amount of votes privately with a message telling others you've done so.
    Usage: /vote_check
    """
    if len(client.area.votes) == 0:
        raise ClientError('There are no votes to check in this area.')
    client.area.broadcast_ooc(f'[{client.id}] {client.showname} has checked the votes in this area.')
    msg = 'Votes in this area:'
    msg += get_vote_results(client.area.votes)
    client.send_ooc(msg)
    client.send_ooc('Use /vote_clear for clearing, or /vote_reveal to reveal the results publicly.')
    database.log_area('vote_check', client, client.area)


@mod_only()
def ooc_cmd_rolla_reload(client, arg):
    """
    Reload ability dice sets from a configuration file.
    Usage: /rolla_reload
    """
    rolla_reload(client.area)
    client.send_ooc('Reloaded ability dice configuration.')
    database.log_area('rolla_reload', client, client.area)


def rolla_reload(area):
    try:
        import yaml
        with open('config/dice.yaml', 'r') as dice:
            area.ability_dice = yaml.safe_load(dice)
    except:
        raise ServerError(
            'There was an error parsing the ability dice configuration. Check your syntax.'
        )


def ooc_cmd_rolla_set(client, arg):
    """
    Choose the set of ability dice to roll.
    Usage: /rolla_set <name>
    """
    if not hasattr(client.area, 'ability_dice'):
        rolla_reload(client.area)
    available_sets = ', '.join(client.area.ability_dice.keys())
    if len(arg) == 0:
        raise ArgumentError(
            f'You must specify the ability set name.\nAvailable sets: {available_sets}'
        )
    elif arg not in client.area.ability_dice:
        raise ArgumentError(
            f'Invalid ability set \'{arg}\'.\nAvailable sets: {available_sets}'
        )
    client.ability_dice_set = arg
    client.send_ooc(f"Set ability set to {arg}.")


def rolla(ability_dice):
    max_roll = ability_dice['max'] if 'max' in ability_dice else 6
    roll = random.randint(1, max_roll)
    ability = ability_dice[roll] if roll in ability_dice else "Nothing happens."
    return (roll, max_roll, ability)


def ooc_cmd_rolla(client, arg):
    """
    Roll a specially labeled set of dice (ability dice).
    Usage: /rolla
    """
    if not hasattr(client.area, 'ability_dice'):
        rolla_reload(client.area)
    if not hasattr(client, 'ability_dice_set'):
        raise ClientError(
            'You must set your ability set using /rolla_set <name>.')
    ability_dice = client.area.ability_dice[client.ability_dice_set]
    roll, max_roll, ability = rolla(ability_dice)
    client.area.broadcast_ooc('{} rolled a {} (out of {}): {}.'.format(
        client.showname, roll, max_roll, ability))
    database.log_area('rolla', client, client.area,
                        message=f'{roll} out of {max_roll}: {ability}')


def ooc_cmd_coinflip(client, arg):
    """
    Flip a coin. The result is shown publicly.
    Usage: /coinflip
    """
    if len(arg) != 0:
        raise ArgumentError('This command has no arguments.')
    coin = ['heads', 'tails']
    flip = random.choice(coin)
    client.area.broadcast_ooc('{} flipped a coin and got {}.'.format(
        client.showname, flip))
    database.log_area('coinflip', client, client.area, message=flip)


def ooc_cmd_8ball(client, arg):
    """
    Answers a question. The result is shown publicly.
    Usage: /8ball <question>
    """
    
    arg = arg.strip()
    if len(arg) == 0:
        raise ArgumentError('You need to ask a question')
    rolla_reload(client.area)
    ability_dice = client.area.ability_dice['8ball']
<<<<<<< HEAD
    client.area.broadcast_ooc('{} asked a question: "{}" and the answer is: "{}".'.format(
        client.showname, arg, rolla(ability_dice)[2]))
=======
    client.area.broadcast_ooc('{} asked a question: {} and the answer is: {}.'.format(
        client.char_name, arg, rolla(ability_dice)[2]))

def ooc_cmd_timer(client, arg):
    """
    Manage a countdown timer in the current area.
    Usage:
    /timer [+/-][time]
        Set the timer's time, optionally adding or subtracting time. If the timer had
        not been previously set up, it will be shown paused.
    /timer start
    /timer <pause|stop>
    /timer hide
    """

    arg = arg.strip()
    if len(arg) == 0:
        if client.area.timer_set:
            if client.area.timer_started:
                client.send_ooc(f'Timer is at {client.area.timer_target - arrow.get()}')
            else:
                client.send_ooc(f'Timer is at {client.area.timer_static}')
        else:
            client.send_ooc(f'Timer is unset.')
        return

    duration = pytimeparse.parse(arg)
    if duration is not None:
        if client.area.timer_set:
            if client.area.timer_started:
                if not (arg[0] == '+' or duration < 0):
                    client.area.timer_target = arrow.get()
                client.area.timer_target = client.area.timer_target.shift(seconds=duration)
                client.area.timer_static = client.area.timer_target - arrow.get()
            else:
                if not (arg[0] == '+' or duration < 0):
                    client.area.timer_static = datetime.timedelta(0)
                client.area.timer_static += datetime.timedelta(seconds=duration)
        else:
            client.area.timer_static = datetime.timedelta(seconds=abs(duration))
            client.area.timer_set = True
            client.area.send_command('TI', -1, 2)

    if not client.area.timer_set:
        raise ArgumentError('There is no timer set in this area.')
    elif arg == 'start':
        client.area.timer_target = client.area.timer_static + arrow.get()
        client.area.timer_started = True
    elif arg in ('pause', 'stop'):
        client.area.timer_static = client.area.timer_target - arrow.get()
        client.area.timer_started = False
    elif arg == 'hide':
        client.area.timer_set = False
        client.area.timer_started = False
        client.area.timer_static = None
        client.area.timer_target = None
        client.send_ooc('Timer unset and hidden.')
        client.area.send_command('TI', -1, 3)

    # Send static time if applicable
    if client.area.timer_set:
        s = int(not client.area.timer_started)
        client.area.send_command('TI', -1, s, int(client.area.timer_static.total_seconds()) * 1000)
        client.send_ooc(f'Timer is at {client.area.timer_static}')
>>>>>>> 6703fd0b
<|MERGE_RESOLUTION|>--- conflicted
+++ resolved
@@ -26,10 +26,7 @@
     'ooc_cmd_rolla',
     'ooc_cmd_coinflip',
     'ooc_cmd_8ball',
-<<<<<<< HEAD
-=======
     'ooc_cmd_timer'
->>>>>>> 6703fd0b
 ]
 
 
@@ -422,12 +419,8 @@
         raise ArgumentError('You need to ask a question')
     rolla_reload(client.area)
     ability_dice = client.area.ability_dice['8ball']
-<<<<<<< HEAD
     client.area.broadcast_ooc('{} asked a question: "{}" and the answer is: "{}".'.format(
         client.showname, arg, rolla(ability_dice)[2]))
-=======
-    client.area.broadcast_ooc('{} asked a question: {} and the answer is: {}.'.format(
-        client.char_name, arg, rolla(ability_dice)[2]))
 
 def ooc_cmd_timer(client, arg):
     """
@@ -489,5 +482,4 @@
     if client.area.timer_set:
         s = int(not client.area.timer_started)
         client.area.send_command('TI', -1, s, int(client.area.timer_static.total_seconds()) * 1000)
-        client.send_ooc(f'Timer is at {client.area.timer_static}')
->>>>>>> 6703fd0b
+        client.send_ooc(f'Timer is at {client.area.timer_static}')