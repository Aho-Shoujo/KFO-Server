--- conflicted
+++ resolved
@@ -232,15 +232,11 @@
                 try:
                     cid = int(raw_cid)
                     c.charcurse.append(cid)
-<<<<<<< HEAD
-                    part_msg += " " + str(client.area.area_manager.char_list[cid]) + ","
-                    log_msg += " " + str(client.area.area_manager.char_list[cid]) + ","
+                    part_msg += " " + \
+                        str(client.area.area_manager.char_list[cid]) + ","
+                    log_msg += " " + \
+                        str(client.area.area_manager.char_list[cid]) + ","
                 except:
-=======
-                    part_msg += " " + str(client.server.char_list[cid]) + ","
-                    log_msg += " " + str(client.server.char_list[cid]) + ","
-                except Exception:
->>>>>>> 5d78c91e
                     ArgumentError(
                         "" + str(raw_cid) +
                         " does not look like a valid character ID."
@@ -795,14 +791,9 @@
             target = client.server.client_manager.get_targets(
                 client, TargetType.ID, int(arg), True
             )[0].char_id
-<<<<<<< HEAD
-            desc = client.area.area_manager.get_character_data(target, "desc", "")
-            target = client.area.area_manager.char_list[target]
-=======
             desc = client.area.area_manager.get_character_data(
                 target, "desc", "")
-            target = client.server.char_list[target]
->>>>>>> 5d78c91e
+            target = client.area.area_manager.char_list[target]
             client.send_ooc(f"{target} Description: {desc}")
             database.log_area("chardesc.request", client,
                               client.area, message=target)
