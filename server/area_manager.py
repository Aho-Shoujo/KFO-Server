--- conflicted
+++ resolved
@@ -316,11 +316,7 @@
                 if isinstance(char, int) and self.server.is_valid_char_id(char):
                     data[self.server.char_list[char]] = data.pop(char)
             self.character_data = data
-<<<<<<< HEAD
-        except:
-=======
         except Exception:
->>>>>>> b0b65d26
             raise AreaError(
                 "Something went wrong while loading the character data!")
 
@@ -334,11 +330,7 @@
             with open(path, "w", encoding="utf-8") as stream:
                 yaml.dump(self.character_data, stream,
                           default_flow_style=False)
-<<<<<<< HEAD
-        except:
-=======
         except Exception:
->>>>>>> b0b65d26
             raise AreaError(f"File path {path} is invalid!")
 
     def get_character_data(self, char, key, default_value=None):
