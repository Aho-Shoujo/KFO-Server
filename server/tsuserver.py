--- conflicted
+++ resolved
@@ -22,7 +22,7 @@
 
 from server import logger
 from server.aoprotocol import AOProtocol
-from server.hub_manager import HubManager
+from server.area_manager import AreaManager
 from server.ban_manager import BanManager
 from server.client_manager import ClientManager
 from server.districtclient import DistrictClient
@@ -36,7 +36,7 @@
         self.load_config()
         self.load_iniswaps()
         self.client_manager = ClientManager(self)
-        self.hub_manager = HubManager(self)
+        self.area_manager = AreaManager(self)
         self.ban_manager = BanManager()
         self.software = 'tsuserver3'
         self.version = 'tsuserver3dev'
@@ -50,7 +50,6 @@
         self.music_list = None
         self.music_list_ao2 = None
         self.music_pages_ao1 = None
-        self.bglock = False
         self.backgrounds = None
         self.load_characters()
         self.load_music()
@@ -79,9 +78,6 @@
             self.ms_client = MasterServerClient(self)
             asyncio.ensure_future(self.ms_client.connect(), loop=loop)
 
-        if self.config['use_backgrounds_yaml']:
-            self.bglock = True
-
         logger.log_debug('Server started.')
 
         try:
@@ -103,14 +99,12 @@
         if self.rp_mode:
             c.in_rp = True
         c.server = self
-        c.hub = self.hub_manager.default_hub()
-        c.area = c.hub.default_area()
+        c.area = self.area_manager.default_area()
         c.area.new_client(c)
         return c
 
     def remove_client(self, client):
         client.area.remove_client(client)
-        client.hub.remove_client(client)
         self.client_manager.remove_client(client)
 
     def get_player_count(self):
@@ -122,15 +116,12 @@
             self.config['motd'] = self.config['motd'].replace('\\n', ' \n') 
         if 'music_change_floodguard' not in self.config:
             self.config['music_change_floodguard'] = {'times_per_interval': 1,  'interval_length': 0, 'mute_length': 0}
-<<<<<<< HEAD
-=======
         if 'wtce_floodguard' not in self.config:
             self.config['wtce_floodguard'] = {'times_per_interval': 1, 'interval_length': 0, 'mute_length': 0}
         if 'log_size' not in self.config:
             self.config['log_size'] = 1048576
         if 'log_backups' not in self.config:
             self.config['log_backups'] = 5
->>>>>>> 19bdff3d
 
     def load_characters(self):
         with open('config/characters.yaml', 'r', encoding = 'utf-8') as chars:
@@ -193,9 +184,9 @@
     def build_music_pages_ao1(self):
         self.music_pages_ao1 = []
         index = 0
-        # add hubs first
-        for hub in self.hub_manager.hubs:
-            self.music_pages_ao1.append('{}#{}'.format(index, hub.name))
+        # add areas first
+        for area in self.area_manager.areas:
+            self.music_pages_ao1.append('{}#{}'.format(index, area.name))
             index += 1
         # then add music
         for item in self.music_list:
@@ -208,9 +199,9 @@
 
     def build_music_list_ao2(self):
         self.music_list_ao2 = []
-        # add hubs first
-        for hub in self.hub_manager.hubs:
-            self.music_list_ao2.append(hub.name)
+        # add areas first
+        for area in self.area_manager.areas:
+            self.music_list_ao2.append(area.name)
             # then add music
         for item in self.music_list:
             self.music_list_ao2.append(item['category'])
@@ -245,23 +236,23 @@
 
     def broadcast_global(self, client, msg, as_mod=False):
         char_name = client.get_char_name()
-        ooc_name = '{}[H{}][{}]'.format('~G', client.hub.id, char_name)
+        ooc_name = '{}[{}][{}]'.format('<dollar>G', client.area.id, char_name)
         if as_mod:
             ooc_name += '[M]'
         self.send_all_cmd_pred('CT', ooc_name, msg, pred=lambda x: not x.muted_global)
         if self.config['use_district']:
             self.district_client.send_raw_message(
-                'GLOBAL#{}#{}#{}#{}'.format(int(as_mod), client.hub.id, char_name, msg))
+                'GLOBAL#{}#{}#{}#{}'.format(int(as_mod), client.area.id, char_name, msg))
 
     def broadcast_need(self, client, msg):
         char_name = client.get_char_name()
-        hub_name = client.hub.name
-        hub_id = client.hub.id
+        area_name = client.area.name
+        area_id = client.area.id
         self.send_all_cmd_pred('CT', '{}'.format(self.config['hostname']),
                                '=== Advert ===\r\n{} in {} [{}] needs {}\r\n==============='
-                               .format(char_name, hub_name, hub_id, msg), pred=lambda x: not x.muted_adverts)
+                               .format(char_name, area_name, area_id, msg), pred=lambda x: not x.muted_adverts)
         if self.config['use_district']:
-            self.district_client.send_raw_message('NEED#{}#{}#{}#{}'.format(char_name, hub_name, hub_id, msg))
+            self.district_client.send_raw_message('NEED#{}#{}#{}#{}'.format(char_name, area_name, area_id, msg))
 
     def refresh(self):
         with open('config/config.yaml', 'r') as cfg:
