--- conflicted
+++ resolved
@@ -46,11 +46,7 @@
             return '&'.join(sequence)
 
         def to_dict(self):
-<<<<<<< HEAD
-            return {'name': self.name, 'desc': self.desc, 'image': self.image, 'pos': self.pos}
-=======
             return {'name': self.name, 'desc': self.desc, 'image': self.image, 'pos': self.pos, 'can_hide_in': self.can_hide_in}
->>>>>>> 84817dc1
 
     def __init__(self):
         self.evidences = []
@@ -61,33 +57,6 @@
             if p == 'all' or (pos != '' and pos == p):
                 return True
         return False
-<<<<<<< HEAD
-
-    def login(self, client):
-        if client.is_cm or client.is_mod:
-            return True
-        return False
-
-    def correct_format(self, client, desc):
-        # correct format: <owner=pos,pos,pos>\ndesc
-        lines = desc.split('\n')
-        cmd = lines[0].strip(' ') #remove all whitespace
-        if cmd[:7] == '<owner=' and cmd.endswith('>'):
-            # poses = cmd[7:-1]
-            #broken with extra shorthands
-            # for pos in poses.strip(' ').split(','):
-            #     if not (pos in self.poses['all']) and pos != 'pos':
-            #         return False
-            return True
-        return False
-
-    def add_evidence(self, client, name, description, image, pos='all'):
-        if len(self.evidences) >= self.limit:
-            client.send_host_message(
-                'You can\'t have more than {} evidence items at a time.'.format(self.limit))
-            return
-        if self.login(client):
-=======
 
     def can_hide_in(self, evi):
         return evi.can_hide_in
@@ -149,27 +118,16 @@
             )
             return
         if client in client.area.owners or client.is_mod:
->>>>>>> 84817dc1
             pos = 'pos'
             self.evidences.append(self.Evidence(
                 name, description, image, pos))
         else:
-<<<<<<< HEAD
-            if not client.hub.status.lower().startswith('rp-strict'):
-                if len(client.area.pos_lock) > 0:
-                    pos = client.pos
-                else:
-                    pos = 'all'
-                self.evidences.append(self.Evidence(
-                    name, description, image, pos))
-=======
             if len(client.area.pos_lock) > 0:
                 pos = client.pos
             else:
                 pos = 'all'
             self.evidences.append(self.Evidence(
                 name, description, image, pos))
->>>>>>> 84817dc1
 
     def evidence_swap(self, client, id1, id2):
         """
@@ -194,13 +152,6 @@
         evi_list = []
         nums_list = [0]
         for i in range(len(self.evidences)):
-<<<<<<< HEAD
-            if self.login(client):
-                nums_list.append(i+1)
-                evi = self.evidences[i]
-                evi_list.append(self.Evidence(evi.name, '<owner={}>\n{}'.format(evi.pos, evi.desc), evi.image,
-                                              evi.pos).to_string())
-=======
             if client in client.area.owners or client.is_mod:
                 nums_list.append(i+1)
                 evi = self.evidences[i]
@@ -211,7 +162,6 @@
                 evi_list.append(
                     self.Evidence(evi.name, desc,
                                   evi.image, evi.pos).to_string())
->>>>>>> 84817dc1
             elif self.can_see(self.evidences[i], client.pos):
                 nums_list.append(i+1)
                 evi_list.append(self.evidences[i].to_string())
@@ -219,46 +169,6 @@
 
     def import_evidence(self, data):
         for evi in data:
-<<<<<<< HEAD
-            name, description, image, pos = evi['name'], evi['desc'], evi['image'], evi['pos']
-            self.evidences.append(self.Evidence(name, description, image, pos))
-
-    def del_evidence(self, client, id):
-        if self.login(client):
-            self.evidences.pop(id)
-        else:
-            if not client.hub.status.lower().startswith('rp-strict'):
-                # Are you serious? This is absolutely fucking mental.
-                # Server sends evidence to client in an indexed list starting from 1.
-                # Client sends evidence updates to server using an index starting from 0.
-                # This needs a complete overhaul.
-                idx = client.evi_list[id+1]-1
-                # self.evidences[idx].pos = 'pos' #simply hide it lo
-                self.evidences.pop(idx)
-
-    def edit_evidence(self, client, id, arg):
-        if self.login(client):
-            # if client.area.evidence_mod == 'HiddenCM':
-            if self.correct_format(client, arg[1]):
-                lines = arg[1].split('\n')
-                cmd = lines[0].strip(' ')  # remove all whitespace
-                poses = cmd[7:-1]
-                self.evidences[id] = self.Evidence(arg[0], '\n'.join(lines[1:]), arg[2], poses)
-            else:
-                client.send_host_message('You entered a bad pos.')
-                return
-            # else:
-            #     self.evidences[id] = self.Evidence(arg[0], arg[1], arg[2], arg[3])
-        else:
-            if not client.hub.status.lower().startswith('rp-strict'):
-                # Are you serious? This is absolutely fucking mental.
-                # Server sends evidence to client in an indexed list starting from 1.
-                # Client sends evidence updates to server using an index starting from 0.
-                # This needs a complete overhaul.
-                idx = client.evi_list[id+1]-1
-                self.evidences[idx] = self.Evidence(
-                    arg[0], arg[1], arg[2], self.evidences[idx].pos)
-=======
             name, description, image, pos, can_hide_in = '<name>', '<desc>', '', 'all', False
             if 'name' in evi:
                 name = evi['name']
@@ -326,5 +236,4 @@
                 c.area.broadcast_area_list(c)
                 client.send_ooc(f'You discover {c.char_name} in the {self.evidences[idx].name}!')
             self.evidences[idx] = self.Evidence(
-                arg[0], arg[1], arg[2], self.evidences[idx].pos)
->>>>>>> 84817dc1
+                arg[0], arg[1], arg[2], self.evidences[idx].pos)