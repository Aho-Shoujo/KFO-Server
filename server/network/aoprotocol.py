--- conflicted
+++ resolved
@@ -78,17 +78,8 @@
         :param data: bytes of data
 
         """
-<<<<<<< HEAD
         buf = data
         ipid = self.client.ipid
-=======
-        buf = data.replace(b'\0', b'')
-
-        if not self.client.is_checked and self.server.ban_manager.is_banned(self.client.ipid):
-            self.client.transport.close()
-        else:
-            self.client.is_checked = True
->>>>>>> 544748c6
 
         if buf is None:
             buf = b''
@@ -265,18 +256,12 @@
     def net_cmd_id(self, args):
         """Client version and PV
 
-<<<<<<< HEAD
         ID#<pv:int>#<software:string>#<version:string>#%
         """
-        self.client.send_command('FL', 'yellowtext', 'customobjections',
-                                 'flipping', 'fastloading', 'noencryption',
-                                 'deskmod', 'evidence', 'modcall_reason',
-                                 'cccc_ic_support', 'arup', 'casing_alerts')
-=======
-        self.client.send_command('FL', 'yellowtext', 'prezoom', 'flipping', 'customobjections', 'fastloading', 'noencryption',
-                                 'deskmod', 'evidence', 'cccc_ic_support', 'modcall_reason',
-                                 'looping_sfx', 'additive', 'effects')
->>>>>>> 544748c6
+        self.client.send_command('FL', 'yellowtext', 'prezoom', 'flipping', 'customobjections',
+                                 'fastloading', 'noencryption', 'deskmod', 'evidence',
+                                 'cccc_ic_support', 'modcall_reason', 'looping_sfx',
+                                 'additive', 'effects')
 
     def net_cmd_ch(self, _):
         """Reset the client drop timeout (keepalive).
@@ -419,42 +404,6 @@
             return
 
         target_area = []
-<<<<<<< HEAD
-        if self.validate_net_cmd(args, self.ArgType.STR, # msg_type
-                                 self.ArgType.STR_OR_EMPTY, self.ArgType.STR,#pre, folder
-                                 self.ArgType.STR, self.ArgType.STR,# anim, text
-                                 self.ArgType.STR, self.ArgType.STR,#pos, sfx
-                                 self.ArgType.INT, self.ArgType.INT,#anim_type, cid
-                                 self.ArgType.INT, self.ArgType.INT_OR_STR,#sfx_delay, button
-                                 self.ArgType.INT, self.ArgType.INT,#evidence, flip
-                                 self.ArgType.INT, self.ArgType.INT):#ding, color
-            # Pre-2.6 validation monstrosity.
-            msg_type, pre, folder, anim, text, pos, sfx, anim_type, cid, sfx_delay, button, evidence, flip, ding, color = args
-            showname = ""
-            charid_pair = -1
-            offset_pair = 0
-            nonint_pre = 0
-        elif self.validate_net_cmd(
-                args, self.ArgType.STR, self.ArgType.STR_OR_EMPTY,#msg_type, pre
-                self.ArgType.STR, self.ArgType.STR, self.ArgType.STR,#folder, anim, text
-                self.ArgType.STR, self.ArgType.STR, self.ArgType.INT,# pos, sfx, anim_type
-                self.ArgType.INT, self.ArgType.INT, self.ArgType.INT_OR_STR,#cid, sfx_delay, button
-                self.ArgType.INT, self.ArgType.INT, self.ArgType.INT,#evidence, flip, ding
-                self.ArgType.INT, self.ArgType.STR_OR_EMPTY, self.ArgType.INT, #color, showname, charid_pair
-                self.ArgType.INT, self.ArgType.INT): #offset_pair, nonint_pre
-            # 2.6+ validation monstrosity.
-            msg_type, pre, folder, anim, text, pos, sfx, anim_type, cid, sfx_delay, button, evidence, flip, ding, color, showname, charid_pair, offset_pair, nonint_pre = args
-            if len(showname
-                   ) > 0 and not self.client.area.showname_changes_allowed:
-                self.client.send_ooc(
-                    "Showname changes are forbidden in this area!")
-                return
-        else:
-            return
-        if self.client.area.is_iniswap(self.client, pre, anim,
-                folder, sfx):
-            self.client.send_ooc("Iniswap/custom emotes are blocked in this area")
-=======
 
         showname = ""
         charid_pair = -1
@@ -553,7 +502,6 @@
             return
         if self.client.hub.is_iniswap(self.client, pre, anim, folder) and folder != self.client.get_char_name():
             self.client.send_host_message("Iniswap is blocked in this area")
->>>>>>> 544748c6
             return
         if len(self.client.charcurse) > 0 and \
             folder != self.client.char_name:
@@ -568,21 +516,11 @@
             return
         if not self.client.hub.blankposting_allowed:
             if text == ' ':
-<<<<<<< HEAD
-                self.client.send_ooc(
-                    "Blankposting is forbidden in this area!")
-                return
-            if text.isspace():
-                self.client.send_ooc(
-                    "Blankposting is forbidden in this area, and putting more spaces in does not make it not blankposting."
-                )
-=======
                 self.client.send_host_message("Blankposting is forbidden in this hub!")
                 return
             if text.isspace():
                 self.client.send_host_message(
                     "Blankposting is forbidden in this hub, and putting more spaces in does not make it not blankposting.")
->>>>>>> 544748c6
                 return
             if len(re.sub(r'[{}\\`|(~~)]', '', text).replace(
                     ' ', '')) < 3 and text != '<' and text != '>':
@@ -590,48 +528,20 @@
                     "While that is not a blankpost, it is still pretty spammy. Try forming sentences."
                 )
                 return
-<<<<<<< HEAD
-        if text.startswith('/a '):
-            part = text.split(' ')
-            try:
-                aid = int(part[1])
-                area = self.server.area_manager.get_area_by_id(aid)
-                if self.client in area.owners:
-                    target_area.append(aid)
-                if not target_area:
-                    self.client.send_ooc(f'You don\'t own {area.name}!')
-                    return
-                text = ' '.join(part[2:])
-            except ValueError:
-                self.client.send_ooc(
-                    "That does not look like a valid area ID!")
-                return
-        elif text.startswith('/s '):
-            part = text.split(' ')
-            for a in self.server.area_manager.areas:
-                if self.client in a.owners:
-                    target_area.append(a.id)
-            if not target_area:
-                self.client.send_ooc('You don\'t any areas!')
-                return
-            text = ' '.join(part[1:])
-=======
-        if text.lstrip().startswith('(('):
-            self.client.send_host_message("Please, *please* use the OOC chat instead of polluting IC. Normal OOC is local to area. You can use /h to talk hub-wide or /g to talk across the entire server.")
-            return
         # if text.startswith('/a '):
         #     part = text.split(' ')
         #     try:
         #         aid = int(part[1])
-        #         if self.client in self.server.area_manager.get_area_by_id(aid).owners:
+        #         area = self.server.area_manager.get_area_by_id(aid)
+        #         if self.client in area.owners:
         #             target_area.append(aid)
         #         if not target_area:
-        #             self.client.send_host_message(
-        #                 'You don\'t own {}!'.format(self.server.area_manager.get_area_by_id(aid).name))
+        #             self.client.send_ooc(f'You don\'t own {area.name}!')
         #             return
         #         text = ' '.join(part[2:])
         #     except ValueError:
-        #         self.client.send_host_message("That does not look like a valid area ID!")
+        #         self.client.send_ooc(
+        #             "That does not look like a valid area ID!")
         #         return
         # elif text.startswith('/s '):
         #     part = text.split(' ')
@@ -639,10 +549,12 @@
         #         if self.client in a.owners:
         #             target_area.append(a.id)
         #     if not target_area:
-        #         self.client.send_host_message('You don\'t any areas!')
+        #         self.client.send_ooc('You don\'t any areas!')
         #         return
         #     text = ' '.join(part[1:])
->>>>>>> 544748c6
+        if text.lstrip().startswith('(('):
+            self.client.send_host_message("Please, *please* use the OOC chat instead of polluting IC. Normal OOC is local to area. You can use /h to talk hub-wide or /g to talk across the entire server.")
+            return
         if msg_type not in ('chat', '0', '1'):
             return
         # Disable the meme functionality of desk_mod that makes you selectively hide jud/hld/hlp foregrounds when showing every other foreground due to how many
@@ -690,61 +602,37 @@
             button = 0
             # Turn off the ding.
             ding = 0
-<<<<<<< HEAD
-        if color == 2 and not (self.client.is_mod
-                               or self.client in self.client.area.owners):
-            color = 0
-        if color == 6:
-            text = re.sub(r'[^\x00-\x7F]+', ' ',
-                          text)  # remove all unicode to prevent redtext abuse
-            if len(text.strip(' ')) == 1:
-                color = 0
-            else:
-                if text.strip(' ') in ('<num>', '<percent>', '<dollar>',
-                                       '<and>'):
-                    color = 0
-        if self.client.pos:
-            pos = self.client.pos
-        else:
-            if pos not in ('def', 'pro', 'hld', 'hlp', 'jud', 'wit', 'jur',
-                           'sea'):
-                return
-        msg = self.dezalgo(text)[:256]
-=======
-        # if color == 2 and not (self.client.is_mod or self.client.is_cm):
+        # if color == 2 and not (self.client.is_mod
+        #                        or self.client in self.client.area.owners):
         #     color = 0
         # if color == 6:
-        #     text = re.sub(r'[^\x00-\x7F]+', ' ', text)  # remove all unicode to prevent redtext abuse
+        #     text = re.sub(r'[^\x00-\x7F]+', ' ',
+        #                   text)  # remove all unicode to prevent redtext abuse
         #     if len(text.strip(' ')) == 1:
         #         color = 0
         #     else:
-        #         if text.strip(' ') in ('<num>', '<percent>', '<dollar>', '<and>'):
+        #         if text.strip(' ') in ('<num>', '<percent>', '<dollar>',
+        #                                '<and>'):
         #             color = 0
-
-        msg = text[:256]
->>>>>>> 544748c6
+        # if self.client.pos:
+        #     pos = self.client.pos
+        # else:
+        #     if pos not in ('def', 'pro', 'hld', 'hlp', 'jud', 'wit', 'jur',
+        #                    'sea'):
+        #         return
+        msg = self.dezalgo(text)[:256]
         if self.client.shaken:
             msg = self.client.shake_message(msg)
         if self.client.disemvowel:
             msg = self.client.disemvowel_message(msg)
-<<<<<<< HEAD
-        self.client.pos = pos
-        if evidence:
-            if self.client.area.evi_list.evidences[
-                    self.client.evi_list[evidence] - 1].pos != 'all':
-                self.client.area.evi_list.evidences[
-                    self.client.evi_list[evidence] - 1].pos = 'all'
-                self.client.area.broadcast_evidence_list()
-=======
-
-        #FUCK YOU
-        #I SPENT AN HOUR TRYING TO DEBUG WHY HIDDEN EVIDENCE BECAME UNHIDDEN YOU FUCK
-        #WHY DID YOU DO THIS TO ME
+
+        #Before this is uncommented, this needs to become optional or indicated somehow.
         # if evidence:
-        #     if self.client.area.evi_list.evidences[self.client.evi_list[evidence] - 1].pos != 'all':
-        #         self.client.area.evi_list.evidences[self.client.evi_list[evidence] - 1].pos = 'all'
+        #     if self.client.area.evi_list.evidences[
+        #             self.client.evi_list[evidence] - 1].pos != 'all':
+        #         self.client.area.evi_list.evidences[
+        #             self.client.evi_list[evidence] - 1].pos = 'all'
         #         self.client.area.broadcast_evidence_list()
->>>>>>> 544748c6
 
         # Here, we check the pair stuff, and save info about it to the client.
         # Notably, while we only get a charid_pair and an offset, we send back a chair_pair, an emote, a talker offset
@@ -776,46 +664,47 @@
         
         if not confirmed:
             charid_pair = -1
-<<<<<<< HEAD
-            offset_pair = 0
-        if self.client in self.client.area.afkers:
-            self.client.server.client_manager.toggle_afk(self.client)
-        self.client.area.send_command('MS', msg_type, pre, folder, anim, msg,
-                                      pos, sfx, anim_type, cid, sfx_delay,
-                                      button, self.client.evi_list[evidence],
-                                      flip, ding, color, showname, charid_pair,
-                                      other_folder, other_emote, offset_pair,
-                                      other_offset, other_flip, nonint_pre)
-
-        self.client.area.send_owner_command(
-            'MS', msg_type, pre, folder, anim,
-            '[' + self.client.area.abbreviation + ']' + msg, pos, sfx,
-            anim_type, cid, sfx_delay, button, self.client.evi_list[evidence],
-            flip, ding, color, showname, charid_pair, other_folder,
-            other_emote, offset_pair, other_offset, other_flip, nonint_pre)
-
-        self.server.area_manager.send_remote_command(
-            target_area, 'MS', msg_type, pre, folder, anim, msg, pos, sfx,
-            anim_type, cid, sfx_delay, button, self.client.evi_list[evidence],
-            flip, ding, color, showname, charid_pair, other_folder,
-            other_emote, offset_pair, other_offset, other_flip, nonint_pre)
-
-        self.client.area.set_next_msg_delay(len(msg))
-        database.log_ic(self.client, self.client.area, showname, msg)
-=======
             # offset_pair = 0
 
-        if self.client.is_cm and self.client.waiting_for_schedule != None:
-            args = msg_type, pre, folder, anim, msg, pos, sfx, anim_type, cid, sfx_delay, button, self.client.evi_list[evidence], flip, ding, color, showname, charid_pair, other_folder, other_emote, offset_pair, other_offset, other_flip, nonint_pre
-            schedule = self.client.hub.find_schedule(self.client.waiting_for_schedule)
-            if schedule:
-                schedule.msgtype = 'ic'
-                schedule.message = args
-                self.client.send_host_message('You have succesfully updated the schedule message.')
-            else:
-                self.client.send_host_message('The schedule no longer exists. Schedule message edit cancelled.')
-            self.client.waiting_for_schedule = None
-            return
+        #tbd: analyze what's done differently here and implement it into the KFO style
+
+        # if self.client in self.client.area.afkers:
+        #     self.client.server.client_manager.toggle_afk(self.client)
+        # self.client.area.send_command('MS', msg_type, pre, folder, anim, msg,
+        #                               pos, sfx, anim_type, cid, sfx_delay,
+        #                               button, self.client.evi_list[evidence],
+        #                               flip, ding, color, showname, charid_pair,
+        #                               other_folder, other_emote, offset_pair,
+        #                               other_offset, other_flip, nonint_pre)
+
+        # self.client.area.send_owner_command(
+        #     'MS', msg_type, pre, folder, anim,
+        #     '[' + self.client.area.abbreviation + ']' + msg, pos, sfx,
+        #     anim_type, cid, sfx_delay, button, self.client.evi_list[evidence],
+        #     flip, ding, color, showname, charid_pair, other_folder,
+        #     other_emote, offset_pair, other_offset, other_flip, nonint_pre)
+
+        # self.server.area_manager.send_remote_command(
+        #     target_area, 'MS', msg_type, pre, folder, anim, msg, pos, sfx,
+        #     anim_type, cid, sfx_delay, button, self.client.evi_list[evidence],
+        #     flip, ding, color, showname, charid_pair, other_folder,
+        #     other_emote, offset_pair, other_offset, other_flip, nonint_pre)
+
+        # self.client.area.set_next_msg_delay(len(msg))
+        # database.log_ic(self.client, self.client.area, showname, msg)
+
+        #to be rewritten
+        # if self.client.is_cm and self.client.waiting_for_schedule != None:
+        #     args = msg_type, pre, folder, anim, msg, pos, sfx, anim_type, cid, sfx_delay, button, self.client.evi_list[evidence], flip, ding, color, showname, charid_pair, other_folder, other_emote, offset_pair, other_offset, other_flip, nonint_pre
+        #     schedule = self.client.hub.find_schedule(self.client.waiting_for_schedule)
+        #     if schedule:
+        #         schedule.msgtype = 'ic'
+        #         schedule.message = args
+        #         self.client.send_host_message('You have succesfully updated the schedule message.')
+        #     else:
+        #         self.client.send_host_message('The schedule no longer exists. Schedule message edit cancelled.')
+        #     self.client.waiting_for_schedule = None
+        #     return
 
         if self.client.is_cm and len(self.client.broadcast_ic) > 0:
             i = 0
@@ -835,10 +724,6 @@
                     area.set_next_msg_delay(self.parse_msg_delay(msg))
                     area.last_speaker = self.client
                     
-                    logger.log_demo('[IC][' + ', '.join(str(s) for s in ['broadcast', pre, folder, anim, pos, sfx, anim_type, cid,
-                                        sfx_delay, button, self.client.evi_list[evidence], flip, ding, color, showname,
-                                        charid_pair, other_folder, other_emote, offset_pair, other_offset, other_flip,
-                                        nonint_pre, self.client.area.background]) + ']{}'.format(msg), self.client)
                     if (area.is_recording):
                             current_time = strftime("%H:%M:%S UTC", gmtime())
                             area.recorded_messages.append('[{}][Broadcast][{}] {}: {}'.format(
@@ -860,16 +745,10 @@
                                         nonint_pre, sfx_looping, screenshake, frames_shake, frames_realization, frames_sfx, additive, effect)
             self.client.area.set_next_msg_delay(self.parse_msg_delay(msg))
             self.client.area.last_speaker = self.client
-            
-            logger.log_demo('[IC][' + ', '.join(str(s) for s in [msg_type, pre, folder, anim, pos, sfx, anim_type, cid,
-                                sfx_delay, button, self.client.evi_list[evidence], flip, ding, color, showname,
-                                charid_pair, other_folder, other_emote, offset_pair, other_offset, other_flip,
-                                nonint_pre, self.client.area.background]) + ']{}'.format(msg), self.client)
 
         self.client.last_showname = showname
 
-        logger.log_server('[IC] "{}"'.format(msg), self.client)
->>>>>>> 544748c6
+        database.log_ic(self.client, self.client.area, showname, msg)
 
         if (self.client.area.is_recording):
             current_time = strftime("%H:%M:%S UTC", gmtime())
@@ -909,16 +788,9 @@
                 self.client.send_ooc(
                     'You cannot use format characters in your name!')
                 return
-<<<<<<< HEAD
-        if self.client.name.startswith(
-                self.server.config['hostname']) or self.client.name.startswith(
-                    '<dollar>G') or self.client.name.startswith('<dollar>M'):
-            self.client.send_ooc('That name is reserved!')
-=======
         if self.client.name.startswith(self.server.config['hostname']) or self.client.name.startswith(
                 '<dollar>G') or self.client.name.startswith('CM') or self.client.name.startswith('GM') or self.client.name.startswith('MOD'):
             self.client.send_host_message('That name is reserved!')
->>>>>>> 544748c6
             return
         ooc_name = self.client.name
         prefix = ''
@@ -952,37 +824,27 @@
                 self.client.send_ooc('An internal error occurred. Please check the server log.')
                 logger.exception('Exception while running a command')
         else:
-<<<<<<< HEAD
             args[1] = self.dezalgo(args[1])
-=======
-            if self.client.is_cm and self.client.waiting_for_schedule != None:
-                schedule = self.client.hub.find_schedule(self.client.waiting_for_schedule)
-                if schedule:
-                    schedule.msgtype = 'ooc'
-                    schedule.message = args[1]
-                    self.client.send_host_message('You have succesfully updated the schedule message.')
-                else:
-                    self.client.send_host_message('The schedule no longer exists. Schedule message edit cancelled.')
-                self.client.waiting_for_schedule = None
-                return
->>>>>>> 544748c6
+            # if self.client.is_cm and self.client.waiting_for_schedule != None:
+            #     schedule = self.client.hub.find_schedule(self.client.waiting_for_schedule)
+            #     if schedule:
+            #         schedule.msgtype = 'ooc'
+            #         schedule.message = args[1]
+            #         self.client.send_host_message('You have succesfully updated the schedule message.')
+            #     else:
+            #         self.client.send_host_message('The schedule no longer exists. Schedule message edit cancelled.')
+            #     self.client.waiting_for_schedule = None
+            #     return
             if self.client.shaken:
                 args[1] = self.client.shake_message(args[1])
             if self.client.disemvowel:
                 args[1] = self.client.disemvowel_message(args[1])
-<<<<<<< HEAD
             self.client.area.send_command('CT', self.client.name, args[1])
-            self.client.area.send_owner_command(
-                'CT',
-                '[' + self.client.area.abbreviation + ']' + self.client.name,
-                args[1])
+            # self.client.area.send_owner_command(
+            #     'CT',
+            #     '[' + self.client.area.abbreviation + ']' + self.client.name,
+            #     args[1])
             database.log_room('ooc', self.client, self.client.area, message=args[1])
-=======
-            self.client.area.send_command('CT', ooc_name, args[1])
-            # self.client.area.send_owner_command('CT', '[' + self.client.hub.abbreviation + ']' + ooc_name,
-            #                                     args[1])
-            logger.log_server('[OOC] "{}"'.format(args[1]), self.client)
->>>>>>> 544748c6
 
     def net_cmd_mc(self, args):
         """Play music.
@@ -1010,14 +872,6 @@
                     "You are not on the area's invite list, and thus, you cannot change music!"
                 )
                 return
-<<<<<<< HEAD
-            if not self.validate_net_cmd(
-                    args, self.ArgType.STR,
-                    self.ArgType.INT) and not self.validate_net_cmd(
-                        args, self.ArgType.STR, self.ArgType.INT,
-                        self.ArgType.STR):
-                return
-=======
 
             if not self.validate_net_cmd(args, self.ArgType.STR, self.ArgType.INT):
                 if not self.validate_net_cmd(args, self.ArgType.STR, self.ArgType.INT, self.ArgType.STR_OR_EMPTY):
@@ -1025,7 +879,6 @@
                         if not self.validate_net_cmd(args, self.ArgType.STR, self.ArgType.INT, self.ArgType.STR_OR_EMPTY, self.ArgType.INT, self.ArgType.INT):
                             return
 
->>>>>>> 544748c6
             if args[1] != self.client.char_id:
                 return
             if self.client.change_music_cd():
@@ -1034,41 +887,6 @@
                     .format(int(self.client.change_music_cd())))
                 return
             try:
-<<<<<<< HEAD
-                name, length = self.server.get_song_data(args[0])
-
-                if self.client.area.jukebox:
-                    showname = ''
-                    if len(args) > 3:
-                        showname = args[2]
-                        if len(
-                                showname
-                        ) > 0 and not self.client.area.showname_changes_allowed:
-                            self.client.send_ooc(
-                                "Showname changes are forbidden in this area!")
-                            return
-                    self.client.area.add_jukebox_vote(self.client, name,
-                                                      length, showname)
-                    database.log_room('jukebox.vote', self.client, self.client.area, message=name)
-                else:
-                    if len(args) > 2:
-                        showname = args[2]
-                        if len(
-                                showname
-                        ) > 0 and not self.client.area.showname_changes_allowed:
-                            self.client.send_ooc(
-                                "Showname changes are forbidden in this area!")
-                            return
-                        self.client.area.play_music_shownamed(
-                            name, self.client.char_id, showname, length)
-                        self.client.area.add_music_playing_shownamed(
-                            self.client, showname, name)
-                    else:
-                        self.client.area.play_music(name, self.client.char_id,
-                                                    length)
-                        self.client.area.add_music_playing(self.client, name)
-                    database.log_room('music', self.client, self.client.area, message=name)
-=======
                 if args[0].startswith('==') or args[0].lower() == 'stop': #Trying to stop music because we pressed a category track
                     name = 'Stop'
                     length = 0
@@ -1119,7 +937,6 @@
 
                 logger.log_server('[MUS]Changed music to {}.'.format(name), self.client)
                 logger.log_demo('[MUS]{}'.format(name), self.client)
->>>>>>> 544748c6
             except ServerError:
                 self.client.send_host_message('Error: song {} isn\'t recognized by server!'.format(args[0]))
         except ClientError as ex:
@@ -1131,16 +948,11 @@
         RT#<type:string>#%
 
         """
-<<<<<<< HEAD
         if not self.client.is_checked:
             return
         if not self.client.area.shouts_allowed:
             self.client.send_ooc(
                 "You cannot use the testimony buttons here!")
-=======
-        if not self.client.hub.shouts_allowed:
-            self.client.send_host_message("You cannot use the testimony buttons here!")
->>>>>>> 544748c6
             return
         if self.client.is_muted:  # Checks to see if the client has been muted by a mod
             self.client.send_ooc('You are muted by a moderator.')
@@ -1171,14 +983,6 @@
                 'You used witness testimony/cross examination signs too many times. Please try again after {} seconds.'
                 .format(int(self.client.wtce_mute())))
             return
-<<<<<<< HEAD
-        if len(args) == 1:
-            self.client.area.send_command('RT', args[0])
-        elif len(args) == 2:
-            self.client.area.send_command('RT', args[0], args[1])
-        self.client.area.add_to_judgelog(self.client, f'used {sign}')
-        database.log_room('wtce', self.client, self.client.area, message=sign)
-=======
         if self.client.is_cm and len(self.client.broadcast_ic) > 0:
             i = 0
             for b in self.client.broadcast_ic:
@@ -1186,28 +990,22 @@
                 if area:
                     if len(args) == 1:
                         area.send_command('RT', args[0])
-                        logger.log_demo('[WTCE][{}]'.format(args[0]), self.client)
                     elif len(args) == 2:
                         area.send_command('RT', args[0], args[1])
-                        logger.log_demo('[WTCE][{} {}]'.format(
-                            args[0], args[1]), self.client)
-                    area.add_to_judgelog(self.client, 'used {}'.format(sign))
+                    area.add_to_judgelog(self.client, f'used {sign}')
+                    database.log_room('wtce', self.client, area, message=sign)
                     i += 1
             self.client.send_host_message(
                 'Broadcasting judge animation to {} areas.'.format(len(self.client.broadcast_ic)))
         else:
-            area = self.client.area
             if len(args) == 1:
-                area.send_command('RT', args[0])
-                logger.log_demo('[WTCE][{}]'.format(args[0]), self.client)
+                self.client.area.send_command('RT', args[0])
             elif len(args) == 2:
-                area.send_command('RT', args[0], args[1])
-                logger.log_demo('[WTCE][{} {}]'.format(
-                    args[0], args[1]), self.client)
-            area.add_to_judgelog(self.client, 'used {}'.format(sign))
+                self.client.area.send_command('RT', args[0], args[1])
+            self.client.area.add_to_judgelog(self.client, f'used {sign}')
+            database.log_room('wtce', self.client, self.client.area, message=sign)
 
         logger.log_server('[WTCE]Used WT/CE.', self.client)
->>>>>>> 544748c6
 
     def net_cmd_setcase(self, args):
         """Sets the casing preferences of the given client.
@@ -1233,13 +1031,10 @@
         Note: Though all but the first arguments are ints, they technically behave as bools of 0 and 1 value.
 
         """
-<<<<<<< HEAD
         if not self.client.is_checked:
             return
-        if self.client in self.client.area.owners:
-=======
+        # if self.client in self.client.area.owners:
         if self.client.is_cm:
->>>>>>> 544748c6
             if not self.client.can_call_case():
                 self.client.send_ooc(
                     'Please wait 60 seconds between case announcements!')
@@ -1266,15 +1061,9 @@
 
             self.client.set_case_call_delay()
 
-<<<<<<< HEAD
             log_data = {k: v for k, v in \
                 zip(('message', 'def', 'pro', 'jud', 'jur', 'steno'), args)}
             database.log_room('case', self.client, self.client.area, message=log_data)
-=======
-            logger.log_server('[CASE_ANNOUNCEMENT]{}, DEF: {}, PRO: {}, JUD: {}, JUR: {}, STENO: {}.'.format(
-                args[0], args[1], args[2], args[3], args[4], args[5]),
-                self.client)
->>>>>>> 544748c6
         else:
             self.client.send_ooc(
                 'You cannot announce a case in an area where you are not a CM!'
@@ -1300,16 +1089,9 @@
             return
         try:
             self.client.area.change_hp(args[0], args[1])
-<<<<<<< HEAD
             self.client.area.add_to_judgelog(self.client,
                                              'changed the penalties')
             database.log_room('hp', self.client, self.client.area)
-=======
-            self.client.area.add_to_judgelog(self.client, 'changed the penalties')
-            logger.log_server('[HP]Changed HP ({}) to {}'.format(args[0], args[1]), self.client)
-            logger.log_demo('[HP][{} {}]'.format(
-                args[0], args[1]), self.client)
->>>>>>> 544748c6
         except AreaError:
             return
 
@@ -1337,16 +1119,12 @@
         DE#<id: int>#%
 
         """
-<<<<<<< HEAD
         if not self.client.is_checked:
             return
+        idx = int(args[0])
         self.client.area.evi_list.del_evidence(
-            self.client, self.client.evi_list[int(args[0])])
+            self.client, idx)
         database.log_room('evidence.del', self.client, self.client.area)
-=======
-        idx = int(args[0])
-        self.client.area.evi_list.del_evidence(self.client, idx)
->>>>>>> 544748c6
         self.client.area.broadcast_evidence_list()
 
     def net_cmd_ee(self, args):
@@ -1362,13 +1140,9 @@
         idx = int(args[0])
         evi = (args[1], args[2], args[3], 'all')
 
-<<<<<<< HEAD
         self.client.area.evi_list.edit_evidence(
-            self.client, self.client.evi_list[int(args[0])], evi)
+            self.client, idx, evi)
         database.log_room('evidence.edit', self.client, self.client.area)
-=======
-        self.client.area.evi_list.edit_evidence(self.client, idx, evi)
->>>>>>> 544748c6
         self.client.area.broadcast_evidence_list()
 
     def make_valid_string(self, name):
@@ -1408,12 +1182,7 @@
                     self.client.ip, self.client.area.name),
                 pred=lambda c: c.is_mod)
             self.client.set_mod_call_delay()
-<<<<<<< HEAD
             database.log_room('modcall', self.client, self.client.area)
-=======
-            logger.log_server('Called a moderator.', self.client)
-            logger.log_mod('Called a moderator.', self.client)
->>>>>>> 544748c6
         else:
             args[0] = self.dezalgo(args[0])
             self.server.send_all_cmd_pred(
@@ -1424,12 +1193,7 @@
                     args[0][:100]),
                 pred=lambda c: c.is_mod)
             self.client.set_mod_call_delay()
-<<<<<<< HEAD
             database.log_room('modcall', self.client, self.client.area, message=args[0])
-=======
-            logger.log_server('Called a moderator: {}.'.format(args[0]), self.client)
-            logger.log_mod('Called a moderator: {}.'.format(args[0]), self.client)
->>>>>>> 544748c6
 
     def net_cmd_opKICK(self, args):
         """
