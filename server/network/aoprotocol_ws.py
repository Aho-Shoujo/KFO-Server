# tsuserver3, an Attorney Online server
#
# Copyright (C) 2017 argoneus <argoneuscze@gmail.com>
#
# This program is free software: you can redistribute it and/or modify
# it under the terms of the GNU Affero General Public License as
# published by the Free Software Foundation, either version 3 of the
# License, or (at your option) any later version.
#
# This program is distributed in the hope that it will be useful,
# but WITHOUT ANY WARRANTY; without even the implied warranty of
# MERCHANTABILITY or FITNESS FOR A PARTICULAR PURPOSE.  See the
# GNU Affero General Public License for more details.
#
# You should have received a copy of the GNU Affero General Public License
# along with this program.  If not, see <https://www.gnu.org/licenses/>.

import asyncio

from websockets import ConnectionClosed

from server.network.aoprotocol import AOProtocol


class AOProtocolWS(AOProtocol):
    """A websocket wrapper around AOProtocol."""

    class TransportWrapper:
        """A class to wrap asyncio's Transport class."""

        def __init__(self, websocket):
            self.ws = websocket

        def get_extra_info(self, key):
            """Get extra info about the client.
            Used for getting the remote address.

            :param key: requested key

            """
            remote_address = self.ws.remote_address
            if (remote_address[0] == "127.0.0.1"):
                # See if proxy
                try:
                    remote_address = (
                        self.ws.request_headers['X-Forwarded-For'], 0)
<<<<<<< HEAD
                except:
=======
                except Exception:
>>>>>>> b0b65d26
                    pass
            info = {"peername": remote_address}
            return info[key]

        def write(self, message):
            """Write message to the socket.

            :param message: message in bytes

            """
            message = message.decode("utf-8")
            asyncio.ensure_future(self.ws_try_writing_message(message))

        def close(self):
            """Disconnect the client by force."""
            asyncio.ensure_future(self.ws.close())

        async def ws_try_writing_message(self, message):
            """
            Try writing the message if the client has not already closed
            the connection.
            """
            try:
                await self.ws.send(message)
            except ConnectionClosed:
                return

    def __init__(self, server, websocket):
        super().__init__(server)
        self.ws = websocket
        self.ws_connected = True

        self.ws_on_connect()

    def ws_on_connect(self):
        """Handle a new client connection."""
        self.connection_made(self.TransportWrapper(self.ws))

    async def ws_handle(self):
        try:
            data = await self.ws.recv()
            self.data_received(data)
        except Exception as exc:
            # Any event handled in data_received could raise any exception
            self.ws_connected = False
            self.connection_lost(exc)


def new_websocket_client(server):
    """
    Factory for creating a new WebSocket client.
    :param server: server object

    """

    async def func(websocket, _):
        client = AOProtocolWS(server, websocket)
        while client.ws_connected:
            await client.ws_handle()

    return func<|MERGE_RESOLUTION|>--- conflicted
+++ resolved
@@ -44,11 +44,7 @@
                 try:
                     remote_address = (
                         self.ws.request_headers['X-Forwarded-For'], 0)
-<<<<<<< HEAD
-                except:
-=======
                 except Exception:
->>>>>>> b0b65d26
                     pass
             info = {"peername": remote_address}
             return info[key]
