# tsuserver3, an Attorney Online server
#
# Copyright (C) 2016 argoneus <argoneuscze@gmail.com>
#
# This program is free software: you can redistribute it and/or modify
# it under the terms of the GNU Affero General Public License as
# published by the Free Software Foundation, either version 3 of the
# License, or (at your option) any later version.
#
# This program is distributed in the hope that it will be useful,
# but WITHOUT ANY WARRANTY; without even the implied warranty of
# MERCHANTABILITY or FITNESS FOR A PARTICULAR PURPOSE.  See the
# GNU Affero General Public License for more details.
#
# You should have received a copy of the GNU Affero General Public License
# along with this program.  If not, see <https://www.gnu.org/licenses/>.

from enum import Enum
from enum import IntFlag


class TargetType(Enum):
    # possible keys: ip, OOC, id, cname, ipid, hdid, afk
    IP = 0
    OOC_NAME = 1
    ID = 2
    CHAR_NAME = 3
    IPID = 4
    HDID = 5
    ALL = 6
<<<<<<< HEAD
    AFK = 7
=======

class MusicEffect(IntFlag):
    FADE_IN = 1
    FADE_OUT = 2
    SYNC_POS = 4
>>>>>>> 544748c6
<|MERGE_RESOLUTION|>--- conflicted
+++ resolved
@@ -28,12 +28,9 @@
     IPID = 4
     HDID = 5
     ALL = 6
-<<<<<<< HEAD
     AFK = 7
-=======
 
 class MusicEffect(IntFlag):
     FADE_IN = 1
     FADE_OUT = 2
-    SYNC_POS = 4
->>>>>>> 544748c6
+    SYNC_POS = 4