--- conflicted
+++ resolved
@@ -16,7 +16,6 @@
 # You should have received a copy of the GNU General Public License
 # along with this program. If not, see <http://www.gnu.org/licenses/>.
 
-<<<<<<< HEAD
 from __future__ import annotations
 from typing import Awaitable, Any, Callable, Iterable, List, Optional, Set, Tuple
 import typing
@@ -28,8 +27,6 @@
 
 import asyncio
 import functools
-=======
->>>>>>> f129081c
 import errno
 import os
 import pathlib
@@ -87,81 +84,6 @@
     def async_name(self):
         return 'as_effect_{}'.format(self.name.lower())
 
-<<<<<<< HEAD
-=======
-class Clients():
-    class ClientDRO1d0d0(Enum):
-        MS_INBOUND = [
-            ('msg_type', ArgType.STR),  # 0
-            ('pre', ArgType.STR_OR_EMPTY),  # 1
-            ('folder', ArgType.STR),  # 2
-            ('anim', ArgType.STR),  # 3
-            ('text', ArgType.STR),  # 4
-            ('pos', ArgType.STR),  # 5
-            ('sfx', ArgType.STR),  # 6
-            ('anim_type', ArgType.INT),  # 7
-            ('cid', ArgType.INT),  # 8
-            ('sfx_delay', ArgType.INT),  # 9
-            ('button', ArgType.INT),  # 10
-            ('evidence', ArgType.INT),  # 11
-            ('flip', ArgType.INT),  # 12
-            ('ding', ArgType.INT),  # 13
-            ('color', ArgType.INT),  # 14
-            ]
-
-        MS_OUTBOUND = [
-            ('msg_type', 0),  # 0
-            ('pre', '-'),  # 1
-            ('folder', '<NOCHAR>'),  # 2
-            ('anim', '../../misc/blank'),  # 3
-            ('msg', ''),  # 4
-            ('pos', 'jud'),  # 5
-            ('sfx', 0),  # 6
-            ('anim_type', 0),  # 7
-            ('cid', -1),  # 8
-            ('sfx_delay', 0),  # 9
-            ('button', 0),  # 10
-            ('evidence', 0),  # 11
-            ('flip', 0),  # 12
-            ('ding', -1),  # 13
-            ('color', 0),  # 14
-            ('showname', ' '),  # 15
-            ]
-
-        MC_INBOUND = [
-            ('name', ArgType.STR),  # 0
-            ('cid', ArgType.INT),  # 1
-            ]
-
-        MC_OUTBOUND = [
-            ('name', ''),  # 0
-            ('cid', -1),  # 1
-            ('showname', ''),  # 2
-            ]
-
-        BN_OUTBOUND = [
-            ('name', ''),  # 0
-            ]
-
-    class ClientDROLegacy(Enum):
-        MS_INBOUND = [
-            ('msg_type', ArgType.STR), #0
-            ('pre', ArgType.STR_OR_EMPTY), #1
-            ('folder', ArgType.STR), #2
-            ('anim', ArgType.STR), #3
-            ('text', ArgType.STR), #4
-            ('pos', ArgType.STR), #5
-            ('sfx', ArgType.STR), #6
-            ('anim_type', ArgType.INT), #7
-            ('cid', ArgType.INT), #8
-            ('sfx_delay', ArgType.INT), #9
-            ('button', ArgType.INT), #10
-            ('evidence', ArgType.INT), #11
-            ('flip', ArgType.INT), #12
-            ('ding', ArgType.INT), #13
-            ('color', ArgType.INT), #14
-            ]
->>>>>>> f129081c
 
 class _UniqueKeySafeLoader(yaml.SafeLoader):
     # Adapted from ErichBSchulz at https://stackoverflow.com/a/63215043
@@ -196,7 +118,6 @@
         Official listing of all such codes.
     '''
 
-<<<<<<< HEAD
     @staticmethod
     def is_pathname_valid(pathname: str) -> bool:
         '''
@@ -267,44 +188,6 @@
         # (e.g., a bug). Permit this exception to unwind the call stack.
         #
         # Did we mention this should be shipped with Python already?
-=======
-        MC_INBOUND = [
-            ('name', ArgType.STR), #0
-            ('cid', ArgType.INT), #1
-            ]
-
-        MC_OUTBOUND = [
-            ('name', ''), #0
-            ('cid', -1), #1
-            ]
-
-        BN_OUTBOUND = [
-            ('name', ''), #0
-            ]
-
-    class ClientAO2d6(Enum):
-        MS_INBOUND = [
-            ('msg_type', ArgType.STR), #0
-            ('pre', ArgType.STR_OR_EMPTY), #1
-            ('folder', ArgType.STR), #2
-            ('anim', ArgType.STR), #3
-            ('text', ArgType.STR), #4
-            ('pos', ArgType.STR), #5
-            ('sfx', ArgType.STR), #6
-            ('anim_type', ArgType.INT), #7
-            ('cid', ArgType.INT), #8
-            ('sfx_delay', ArgType.INT), #9
-            ('button', ArgType.INT), #10
-            ('evidence', ArgType.INT), #11
-            ('flip', ArgType.INT), #12
-            ('ding', ArgType.INT), #13
-            ('color', ArgType.INT), #14
-            ('showname', ArgType.STR_OR_EMPTY), #15
-            ('charid_pair', ArgType.INT), #16
-            ('offset_pair', ArgType.INT), #17
-            ('nonint_pre', ArgType.INT), #18
-            ]
->>>>>>> f129081c
 
     @staticmethod
     def is_path_sibling_creatable(pathname: str) -> bool:
@@ -368,7 +251,6 @@
         # Therefore, os.path.exists(pathname) is True when we don't want it to, and False when we do
         return not os.path.exists(pathname)
 
-<<<<<<< HEAD
 
 class Constants():
     @staticmethod
@@ -394,361 +276,18 @@
         if disallow_parent_folder and Constants.includes_relative_directories(file_name):
             info = f'File names may not reference parent or current directories: {file_name}'
             raise ServerError.FileInvalidNameError(info)
-=======
-        MC_INBOUND = [
-            ('name', ArgType.STR), #0
-            ('cid', ArgType.INT), #1
-            ('showname', ArgType.STR_OR_EMPTY), #2
-            ]
-
-        MC_OUTBOUND = [
-            ('name', ''), #0
-            ('cid', -1), #1
-            ('showname', ''), #2
-            ]
-
-        BN_OUTBOUND = [
-            ('name', ''), #0
-            ]
-
-    class ClientAO2d7(Enum):
-        MS_INBOUND = [
-            ('msg_type', ArgType.STR), #0
-            ('pre', ArgType.STR_OR_EMPTY), #1
-            ('folder', ArgType.STR), #2
-            ('anim', ArgType.STR), #3
-            ('text', ArgType.STR), #4
-            ('pos', ArgType.STR), #5
-            ('sfx', ArgType.STR), #6
-            ('anim_type', ArgType.INT), #7
-            ('cid', ArgType.INT), #8
-            ('sfx_delay', ArgType.INT), #9
-            ('button', ArgType.INT), #10
-            ('evidence', ArgType.INT), #11
-            ('flip', ArgType.INT), #12
-            ('ding', ArgType.INT), #13
-            ('color', ArgType.INT), #14
-            ('showname', ArgType.STR_OR_EMPTY), #15
-            ('charid_pair', ArgType.INT), #16
-            ('offset_pair', ArgType.INT), #17
-            ('nonint_pre', ArgType.INT), #18
-            ('looping_sfx', ArgType.INT), #19
-            ('screenshake', ArgType.INT), #20
-            ('frame_screenshake', ArgType.STR_OR_EMPTY), #21
-            ('frame_realization', ArgType.STR_OR_EMPTY), #22
-            ('frame_sfx', ArgType.STR_OR_EMPTY), #23
-            ]
-
-        MS_OUTBOUND = [
-            ('msg_type', 0), #0
-            ('pre', '-'), #1
-            ('folder', '<NOCHAR>'), #2
-            ('anim', '../../misc/blank'), #3
-            ('msg', ''), #4
-            ('pos', 'jud'), #5
-            ('sfx', 0), #6
-            ('anim_type', 0), #7
-            ('cid', 0), #8
-            ('sfx_delay', 0), #9
-            ('button', 0), #10
-            ('evidence', 0), #11
-            ('flip', 0), #12
-            ('ding', -1), #13
-            ('color', 0), #14
-            ('showname', ' '), #15
-            ('charid_pair', -1), #16
-            ('other_folder', ''), #17
-            ('other_emote', ''), #18
-            ('offset_pair', 0), #19
-            ('other_offset', 0), #20
-            ('other_flip', 0), #21
-            ('nonint_pre', 0), #22
-            ('looping_sfx', 0), #23
-            ('screenshake', 0), #24
-            ('frame_screenshake', ''), #25
-            ('frame_realization', ''), #26
-            ('frame_sfx', ''), #27
-            ]
-
-        MC_INBOUND = [
-            ('name', ArgType.STR), #0
-            ('cid', ArgType.INT), #1
-            ('showname', ArgType.STR_OR_EMPTY), #2
-            ]
-
-        MC_OUTBOUND = [
-            ('name', ''), #0
-            ('cid', -1), #1
-            ('showname', ''), #2
-            ]
-
-        BN_OUTBOUND = [
-            ('name', ''), #0
-            ]
-
-    class ClientAO2d8d4(Enum):
-        MS_INBOUND = [
-            ('msg_type', ArgType.STR), #0
-            ('pre', ArgType.STR_OR_EMPTY), #1
-            ('folder', ArgType.STR), #2
-            ('anim', ArgType.STR), #3
-            ('text', ArgType.STR), #4
-            ('pos', ArgType.STR), #5
-            ('sfx', ArgType.STR), #6
-            ('anim_type', ArgType.INT), #7
-            ('cid', ArgType.INT), #8
-            ('sfx_delay', ArgType.INT), #9
-            ('button', ArgType.INT), #10
-            ('evidence', ArgType.INT), #11
-            ('flip', ArgType.INT), #12
-            ('ding', ArgType.INT), #13
-            ('color', ArgType.INT), #14
-            ('showname', ArgType.STR_OR_EMPTY), #15
-            ('charid_pair_pair_order', ArgType.STR), #16
-            ('offset_pair', ArgType.INT), #17
-            ('nonint_pre', ArgType.INT), #18
-            ('looping_sfx', ArgType.INT), #19
-            ('screenshake', ArgType.INT), #20
-            ('frame_screenshake', ArgType.STR_OR_EMPTY), #21
-            ('frame_realization', ArgType.STR_OR_EMPTY), #22
-            ('frame_sfx', ArgType.STR_OR_EMPTY), #23
-            ('additive', ArgType.INT), #24
-            ('effect', ArgType.STR), #25
-            ]
-
-        MS_OUTBOUND = [
-            ('msg_type', 0), #0
-            ('pre', '-'), #1
-            ('folder', '<NOCHAR>'), #2
-            ('anim', '../../misc/blank'), #3
-            ('msg', ''), #4
-            ('pos', 'jud'), #5
-            ('sfx', 0), #6
-            ('anim_type', 0), #7
-            ('cid', 0), #8
-            ('sfx_delay', 0), #9
-            ('button', 0), #10
-            ('evidence', 0), #11
-            ('flip', 0), #12
-            ('ding', -1), #13
-            ('color', 0), #14
-            ('showname', ' '), #15
-            ('charid_pair_pair_order', -1), #16
-            ('other_folder', ''), #17
-            ('other_emote', ''), #18
-            ('offset_pair', 0), #19
-            ('other_offset', 0), #20
-            ('other_flip', 0), #21
-            ('nonint_pre', 0), #22
-            ('looping_sfx', 0), #23
-            ('screenshake', 0), #24
-            ('frame_screenshake', ''), #25
-            ('frame_realization', ''), #26
-            ('frame_sfx', ''), #27
-            ('additive', 0), #28
-            ('effect', ''), #29
-            ]
-
-        MC_INBOUND = [
-            ('name', ArgType.STR), #0
-            ('cid', ArgType.INT), #1
-            ('showname', ArgType.STR_OR_EMPTY), #2
-            ('effects', ArgType.INT), #3
-            ]
-
-        MC_OUTBOUND = [
-            ('name', ''), #0
-            ('cid', -1), #1
-            ('showname', ''), #2
-            ('loop', -1), #3
-            ('channel', 0), #4
-            ('effects', 0), #5
-            ]
-
-        BN_OUTBOUND = [
-            ('name', ''), #0
-            ('pos', ''), #1
-            ]
-
-    ClientKFO2d8 = Enum('ClientKFO2d8', [(m.name, m.value) for m in ClientAO2d7])
-    ClientCC22 = Enum('ClientCC22', [(m.name, m.value) for m in ClientAO2d6])
-    ClientCC24 = Enum('ClientCC24', [(m.name, m.value) for m in ClientAO2d8d4])
-
-
-class FileValidity:
-    # The majority of this class should be credited to Cecil Curry
-    # See original post at https://stackoverflow.com/a/34102855
-    # Chrezm/Iuvee wrote file_exists_or_creatable
-
-    # Sadly, Python fails to provide the following magic number for us.
-    ERROR_INVALID_NAME = 123
-    '''
-    Windows-specific error code indicating an invalid pathname.
-    See Also
-    ----------
-    https://docs.microsoft.com/en-us/windows/win32/debug/system-error-codes--0-499-
-        Official listing of all such codes.
-    '''
-
-    @staticmethod
-    def is_pathname_valid(pathname: str) -> bool:
-        '''
-        `True` if the passed pathname is a valid pathname for the current OS;
-        `False` otherwise.
-        '''
-
-        # If this pathname is either not a string or is but is empty, this pathname
-        # is invalid.
-        try:
-            if not isinstance(pathname, str) or not pathname:
-                return False
-
-            # Strip this pathname's Windows-specific drive specifier (e.g., `C:\`)
-            # if any. Since Windows prohibits path components from containing `:`
-            # characters, failing to strip this `:`-suffixed prefix would
-            # erroneously invalidate all valid absolute Windows pathnames.
-            _, pathname = os.path.splitdrive(pathname)
-
-            # Directory guaranteed to exist. If the current OS is Windows, this is
-            # the drive to which Windows was installed (e.g., the "%HOMEDRIVE%"
-            # environment variable); else, the typical root directory.
-            root_dirname = os.environ.get('HOMEDRIVE', 'C:') \
-                if sys.platform == 'win32' else os.path.sep
-            assert os.path.isdir(root_dirname)   # ...Murphy and her ironclad Law
-
-            # Append a path separator to this directory if needed.
-            root_dirname = root_dirname.rstrip(os.path.sep) + os.path.sep
-
-            # Test whether each path component split from this pathname is valid or
-            # not, ignoring non-existent and non-readable path components.
-            for pathname_part in pathname.split(os.path.sep):
-                try:
-                    os.lstat(root_dirname + pathname_part)
-                # If an OS-specific exception is raised, its error code
-                # indicates whether this pathname is valid or not. Unless this
-                # is the case, this exception implies an ignorable kernel or
-                # filesystem complaint (e.g., path not found or inaccessible).
-                #
-                # Only the following exceptions indicate invalid pathnames:
-                #
-                # * Instances of the Windows-specific "WindowsError" class
-                #   defining the "winerror" attribute whose value is
-                #   "ERROR_INVALID_NAME". Under Windows, "winerror" is more
-                #   fine-grained and hence useful than the generic "errno"
-                #   attribute. When a too-long pathname is passed, for example,
-                #   "errno" is "ENOENT" (i.e., no such file or directory) rather
-                #   than "ENAMETOOLONG" (i.e., file name too long).
-                # * Instances of the cross-platform "OSError" class defining the
-                #   generic "errno" attribute whose value is either:
-                #   * Under most POSIX-compatible OSes, "ENAMETOOLONG".
-                #   * Under some edge-case OSes (e.g., SunOS, *BSD), "ERANGE".
-                except OSError as exc:
-                    if hasattr(exc, 'winerror'):
-                        if exc.winerror == FileValidity.ERROR_INVALID_NAME:
-                            return False
-                    elif exc.errno in {errno.ENAMETOOLONG, errno.ERANGE}:
-                        return False
-        # If a "TypeError" exception was raised, it almost certainly has the
-        # error message "embedded NUL character" indicating an invalid pathname.
-        except TypeError:
-            return False
-        # If no exception was raised, all path components and hence this
-        # pathname itself are valid. (Praise be to the curmudgeonly python.)
-        else:
-            return True
-        # If any other exception was raised, this is an unrelated fatal issue
-        # (e.g., a bug). Permit this exception to unwind the call stack.
-        #
-        # Did we mention this should be shipped with Python already?
-
-    @staticmethod
-    def is_path_sibling_creatable(pathname: str) -> bool:
-        '''
-        `True` if the current user has sufficient permissions to create **siblings**
-        (i.e., arbitrary files in the parent directory) of the passed pathname;
-        `False` otherwise.
-        '''
-        # Parent directory of the passed path. If empty, we substitute the current
-        # working directory (CWD) instead.
-        dirname = os.path.dirname(pathname) or os.getcwd()
-
-        try:
-            # For safety, explicitly close and hence delete this temporary file
-            # immediately after creating it in the passed path's parent directory.
-            with tempfile.TemporaryFile(dir=dirname):
-                pass
-            return True
-        # While the exact type of exception raised by the above function depends on
-        # the current version of the Python interpreter, all such types subclass the
-        # following exception superclass.
-        except EnvironmentError:
-            return False
-
-    @staticmethod
-    def is_path_exists_or_creatable(pathname: str) -> bool:
-        '''
-        `True` if the passed pathname is a valid pathname on the current OS _and_
-        either currently exists or is hypothetically creatable in a cross-platform
-        manner optimized for POSIX-unfriendly filesystems; `False` otherwise.
-        This function is guaranteed to _never_ raise exceptions.
-        '''
-        try:
-            # To prevent "os" module calls from raising undesirable exceptions on
-            # invalid pathnames, is_pathname_valid() is explicitly called first.
-            return FileValidity.is_pathname_valid(pathname) and (
-                os.path.exists(pathname) or
-                FileValidity.is_path_sibling_creatable(pathname))
-        # Report failure on non-fatal filesystem complaints (e.g., connection
-        # timeouts, permissions issues) implying this path to be inaccessible. All
-        # other exceptions are unrelated fatal issues and should not be caught here.
-        except OSError:
-            return False
-
-    @staticmethod
-    def file_exists_or_creatable(pathname: str) -> bool:
-        if not FileValidity.is_path_exists_or_creatable(pathname):
-            return False
-
-        # We use pathlib because 3.7 compatibility
-        try:
-            if pathlib.Path(pathname).is_file():
-                return True
-        except OSError:
-            # 3.7 in Windows raises an OSError for stuff like `con.yaml` here
-            # In 3.8+ it does not and returns False
-            return False
-
-        # If execution makes it here, we are in one of two situations
-        # pathname exists but is not a file
-        # pathname does not exist as a path
-        # Therefore, os.path.exists(pathname) is True when we don't want it to, and False when we do
-        return not os.path.exists(pathname)
-
-
-class Constants():
-    @staticmethod
-    def fopen(file_name, *args, disallow_parent_folder: bool = True, **kwargs):
-        if disallow_parent_folder and Constants.includes_relative_directories(file_name):
-            info = f'File names may not reference parent or current directories: {file_name}'
-            raise ServerError(info, code='FileInvalidName')
->>>>>>> f129081c
 
         # # We do this manually to prevent accepting filenames like
         # *`con.yaml`, which are reserved in Windows and cause a loop if a naive load is attempted.
         # *`e/f.yaml` if folder 'e' does not exist
         if not FileValidity.file_exists_or_creatable(file_name):
             info = 'File not found: {}'.format(file_name)
-<<<<<<< HEAD
             raise ServerError.FileNotFoundError(info, code="FileNotFound")
-=======
-            raise ServerError(info, code="FileNotFound")
->>>>>>> f129081c
 
         try:
             file = open(file_name, *args, **kwargs)
             return file
         except FileNotFoundError:
-<<<<<<< HEAD
             # This one handles when file_name does not exist but is creatable
             # This should only be raised if the mode is 'r'
             info = 'File not found: {}'.format(file_name)
@@ -758,16 +297,6 @@
 
     @staticmethod
     def includes_relative_directories(path: str) -> bool:
-=======
-            info = 'File not found: {}'.format(file_name)
-            raise ServerError(info, code="FileNotFound")
-        except OSError as ex:
-            raise ServerError(str(ex), code="OSError")
-
-    @staticmethod
-    def includes_relative_directories(path):
-        path = str(path)
->>>>>>> f129081c
         folders = []
         while True:
             # Based from https://stackoverflow.com/a/3167684
@@ -1482,11 +1011,7 @@
         return re.sub(r"\s+", " ", message)
 
     @staticmethod
-<<<<<<< HEAD
     def format_area_ranges(areas: Iterable[AreaManager.Area]) -> str:
-=======
-    def format_area_ranges(areas) -> str:
->>>>>>> f129081c
         # Obtain area ranges from an iterable containing area objects
         # Ex. If areas contains area 1, 2, 3, 5, 6 and 8, this will return "1-3, 5-6 and 8"
         # If areas is None or empty, returns None
@@ -1516,7 +1041,6 @@
         return Constants.cjoin(area_ranges)
 
     @staticmethod
-<<<<<<< HEAD
     def create_fragile_task(coro_or_future: Awaitable, client: ClientManager.Client = None,
                             exception_cleanup: Callable[[], ] = None):
         """
@@ -1662,19 +1186,10 @@
         """
         Returns True if `text` contains a zero-width character, False otherwise.
 
-=======
-    def contains_illegal_characters(text) -> bool:
-        """
-        Returns True if `text` contains a zero-width character, False otherwise.
->>>>>>> f129081c
         Parameters
         ----------
         text : str
             Text to check.
-<<<<<<< HEAD
-
-=======
->>>>>>> f129081c
         Returns
         -------
         bool
