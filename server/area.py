--- conflicted
+++ resolved
@@ -506,17 +506,12 @@
             self.pos_dark = area["pos_dark"]
         if "desc_dark" in area:
             self.desc_dark = area["desc_dark"]
-<<<<<<< HEAD
         if 'passing_msg' in area:
             self.passing_msg = area['passing_msg']
         if 'min_msg_delay' in area:
             self.min_msg_delay = area['min_msg_delay']
         if 'max_msg_delay' in area:
             self.max_msg_delay = area['max_msg_delay']
-=======
-        if "passing_msg" in area:
-            self.passing_msg = area["passing_msg"]
->>>>>>> 71e92e8c
 
         if "evidence" in area and len(area["evidence"]) > 0:
             self.evi_list.evidences.clear()
@@ -666,6 +661,7 @@
         if not self.can_wtce:
             # We can't use judge buttons, unless...
             jd = 0
+            
         if client in self.owners or client in self.area_manager.owners or client.is_mod:
             # We are a CM, Mod or a GM! Give us judge buttons at all times!
             jd = 1
@@ -1066,7 +1062,6 @@
         :param msg: the string
         :return: delay integer in ms
         """
-<<<<<<< HEAD
         # Strip formatting chars
         for char in "@$`|_~%\\}{":
             msg = msg.replace(char, "")
@@ -1077,37 +1072,6 @@
         # Maximum area msg delay
         delay = min(self.max_msg_delay, delay)
         return delay
-=======
-        # Fastest - Default - Slowest. These are default values in ms for KFO Client.
-        message_display_speed = [0, 10, 25, 40, 50, 70, 90]
-
-        # Starts in the middle of the messageDisplaySpeed list
-        current_display_speed = 3
-
-        # The 'meh' part of this is we can't exactly calculate accurately if color chars are used (as they could change clientside).
-        formatting_chars = "@$`|_~%\\}{"
-
-        calculated_delay = 0
-
-        escaped = False
-
-        for symbol in msg:
-            if symbol in formatting_chars and not escaped:
-                if symbol == "\\":
-                    escaped = True
-                elif symbol == "{":  # slow down
-                    current_display_speed = min(
-                        len(message_display_speed) -
-                        1, current_display_speed + 1
-                    )
-                elif symbol == "}":  # speed up
-                    current_display_speed = max(0, current_display_speed - 1)
-                continue
-            elif escaped and symbol == "n":  # Newline monstrosity
-                continue
-            calculated_delay += message_display_speed[current_display_speed]
-        return calculated_delay
->>>>>>> 71e92e8c
 
     def is_iniswap(self, client, preanim, anim, char, sfx):
         """
