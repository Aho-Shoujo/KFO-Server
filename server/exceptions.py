# TsuserverDR, a Danganronpa Online server based on tsuserver3, an Attorney Online server
#
# Copyright (C) 2016 argoneus <argoneuscze@gmail.com> (original tsuserver3)
# Current project leader: 2018-21 Chrezm/Iuvee <thechrezm@gmail.com>
#
# This program is free software: you can redistribute it and/or modify
# it under the terms of the GNU General Public License as published by
# the Free Software Foundation, either version 3 of the License, or
# (at your option) any later version.
#
# This program is distributed in the hope that it will be useful,
# but WITHOUT ANY WARRANTY; without even the implied warranty of
# MERCHANTABILITY or FITNESS FOR A PARTICULAR PURPOSE.  See the
# GNU General Public License for more details.
#
# You should have received a copy of the GNU General Public License
# along with this program. If not, see <http://www.gnu.org/licenses/>.

# This whole class will be rewritten for 4.3

class TsuserverException(Exception):
    def __init__(self, message='', code=None):
        self.message = message
        if code:
            self.code = code

    def __eq__(self, other):
        if not isinstance(other, type(self)):
            return False
        if self.message != other.message:
            return False
        return True

    @classmethod
    def subexceptions(cls):
        return [item for item in cls.__dict__.keys() if not item.startswith('__')]

    @classmethod
    def reset_subexceptions(cls):
<<<<<<< HEAD
        for subexception_name in cls.subexceptions():
            setattr(cls, subexception_name, type(subexception_name, (cls, ), dict()))


=======

        for subexception_name in cls.subexceptions():
            setattr(cls, subexception_name, type(subexception_name, (cls, ), dict()))

>>>>>>> f129081c
def recreate_subexceptions(cls):
    """
    Recreate all subexceptions so that their parent is the exception class itself, rather
    than TsuserverException.

    """
    subexceptions = [item for item in cls.__dict__.keys() if not item.startswith('__')]
    for subexception_name in subexceptions:
        fullname = '{}.{}'.format(cls.__name__, subexception_name)
        setattr(cls, subexception_name, type(fullname, (cls, ), dict()))
    return cls

<<<<<<< HEAD

=======
>>>>>>> f129081c
@recreate_subexceptions
class ClientError(TsuserverException):
    class UnauthorizedError(TsuserverException):
        pass


class AOProtocolError(TsuserverException):
    class InvalidInboundPacketArguments(TsuserverException):
        pass


class AreaError(TsuserverException):
    pass


class ArgumentError(TsuserverException):
    pass

<<<<<<< HEAD

=======
>>>>>>> f129081c
@recreate_subexceptions
class ServerError(TsuserverException):
    class FileSyntaxError(TsuserverException):
        pass

    class FileInvalidNameError(TsuserverException):
        pass

<<<<<<< HEAD
    class FileNotCreatedError(TsuserverException):
        pass

    class FileNotFoundError(TsuserverException):
        pass

    class FileOSError(TsuserverException):
        pass

    class MusicNotFoundError(TsuserverException):
=======
    class MusicInvalidError(TsuserverException):
>>>>>>> f129081c
        pass

    class MusicInvalid(TsuserverException):
        # Remove, kept for backwards compatibility
        pass

    class MusicInvalid(TsuserverException):
        # Remove, kept for backwards compatibility
        pass

    class YAMLNotFoundError(TsuserverException):
        pass

    class YAMLInvalidError(TsuserverException):
        pass


class PartyError(TsuserverException):
    pass

<<<<<<< HEAD

@recreate_subexceptions
class PlayerGroupError(TsuserverException):
    class UserAlreadyPlayerError(TsuserverException):
        pass

    class UserAlreadyInvitedError(TsuserverException):
        pass

    class UserAlreadyLeaderError(TsuserverException):
        pass

    class UserHitGroupConcurrentLimitError(TsuserverException):
        pass

    class UserInNoGroupError(TsuserverException):
        pass

    class UserNotInvitedError(TsuserverException):
        pass

    class UserNotPlayerError(TsuserverException):
        pass

    class UserNotLeaderError(TsuserverException):
        pass

    class GroupIsEmptyError(TsuserverException):
        pass

    class GroupIsFullError(TsuserverException):
        pass

    class GroupDoesNotTakeInvitationsError(TsuserverException):
        pass

    class GroupIsUnmanagedError(TsuserverException):
        pass

    class ManagerTooManyGroupsError(TsuserverException):
        pass

    class ManagerDoesNotManageGroupError(TsuserverException):
        pass

    class ManagerInvalidGroupIDError(TsuserverException):
        pass


@recreate_subexceptions
class TimerError(TsuserverException):
    class TimerTooLowError(TsuserverException):
        pass

    class TimerTooHighError(TsuserverException):
        pass

    class InvalidMinTimerValueError(TsuserverException):
        pass

    class InvalidTickRateError(TsuserverException):
        pass

    class AlreadyStartedTimerError(TsuserverException):
        pass

    class NotStartedTimerError(TsuserverException):
        pass

    class AlreadyPausedTimerError(TsuserverException):
        pass

    class NotPausedTimerError(TsuserverException):
        pass

    class AlreadyTerminatedTimerError(TsuserverException):
        pass

    class ManagerTooManyTimersError(TsuserverException):
        pass

    class ManagerDoesNotManageTimerError(TsuserverException):
        pass

    class ManagerInvalidTimerIDError(TsuserverException):
        pass


=======
>>>>>>> f129081c
@recreate_subexceptions
class ZoneError(TsuserverException):
    class AreaConflictError(TsuserverException):
        pass

    class AreaNotInZoneError(TsuserverException):
        pass

    class PlayerConflictError(TsuserverException):
        pass

    class PlayerNotInZoneError(TsuserverException):
        pass

    class WatcherConflictError(TsuserverException):
        pass

    class WatcherNotInZoneError(TsuserverException):
        pass

    class PropertyNotFoundError(TsuserverException):
        pass


@recreate_subexceptions
class GameError(TsuserverException):
    class UserAlreadyPlayerError(TsuserverException):
        pass

    class UserAlreadyInvitedError(TsuserverException):
        pass

    class UserAlreadyLeaderError(TsuserverException):
        pass

    class UserHitGameConcurrentLimitError(TsuserverException):
        pass

    class UserInNoGameError(TsuserverException):
        pass

    class UserInAnotherTeamError(TsuserverException):
        pass

    class UserInNoTeamError(TsuserverException):
        pass

    class UserNotInvitedError(TsuserverException):
        pass

    class UserNotPlayerError(TsuserverException):
        pass

    class UserNotLeaderError(TsuserverException):
        pass

    class UserDoesNotSatisfyConditionsError(TsuserverException):
        pass

    class UserHasNoCharacterError(TsuserverException):
        pass

    class GameIsEmptyError(TsuserverException):
        pass

    class GameIsFullError(TsuserverException):
        pass

    class GameDoesNotTakeInvitationsError(TsuserverException):
        pass

    class GameIsUnmanagedError(TsuserverException):
        pass

    class GameTooManyTimersError(TsuserverException):
        pass

    class GameDoesNotManageTimerError(TsuserverException):
        pass

    class GameInvalidTimerIDError(TsuserverException):
        pass

    class GameTooManyTeamsError(TsuserverException):
        pass

    class GameDoesNotManageTeamError(TsuserverException):
        pass

    class GameInvalidTeamIDError(TsuserverException):
        pass

    class ManagerTooManyGamesError(TsuserverException):
        pass

    class ManagerDoesNotManageGameError(TsuserverException):
        pass

    class ManagerInvalidGameIDError(TsuserverException):
        pass


@recreate_subexceptions
class GameWithAreasError(GameError):
    class UserNotInAreaError(GameError):
        pass

    class AreaAlreadyInGameError(GameError):
        pass

    class AreaNotInGameError(GameError):
        pass

    class AreaHitGameConcurrentLimitError(TsuserverException):
        pass


@recreate_subexceptions
class TrialError(GameWithAreasError):
    class UserNotInMinigameError(GameWithAreasError):
        pass

    class InfluenceIsInvalidError(GameWithAreasError):
        pass

    class FocusIsInvalidError(GameWithAreasError):
        pass


@recreate_subexceptions
class NonStopDebateError(GameWithAreasError):
    class NSDAlreadyInModeError(GameWithAreasError):
        pass

    class NSDNotInModeError(GameWithAreasError):
        pass

    class NSDNoMessagesError(GameWithAreasError):
        pass

    class TimersAlreadySetupError(GameWithAreasError):
        pass<|MERGE_RESOLUTION|>--- conflicted
+++ resolved
@@ -37,17 +37,10 @@
 
     @classmethod
     def reset_subexceptions(cls):
-<<<<<<< HEAD
         for subexception_name in cls.subexceptions():
             setattr(cls, subexception_name, type(subexception_name, (cls, ), dict()))
 
 
-=======
-
-        for subexception_name in cls.subexceptions():
-            setattr(cls, subexception_name, type(subexception_name, (cls, ), dict()))
-
->>>>>>> f129081c
 def recreate_subexceptions(cls):
     """
     Recreate all subexceptions so that their parent is the exception class itself, rather
@@ -60,10 +53,7 @@
         setattr(cls, subexception_name, type(fullname, (cls, ), dict()))
     return cls
 
-<<<<<<< HEAD
-
-=======
->>>>>>> f129081c
+
 @recreate_subexceptions
 class ClientError(TsuserverException):
     class UnauthorizedError(TsuserverException):
@@ -82,10 +72,7 @@
 class ArgumentError(TsuserverException):
     pass
 
-<<<<<<< HEAD
-
-=======
->>>>>>> f129081c
+
 @recreate_subexceptions
 class ServerError(TsuserverException):
     class FileSyntaxError(TsuserverException):
@@ -94,7 +81,6 @@
     class FileInvalidNameError(TsuserverException):
         pass
 
-<<<<<<< HEAD
     class FileNotCreatedError(TsuserverException):
         pass
 
@@ -105,9 +91,6 @@
         pass
 
     class MusicNotFoundError(TsuserverException):
-=======
-    class MusicInvalidError(TsuserverException):
->>>>>>> f129081c
         pass
 
     class MusicInvalid(TsuserverException):
@@ -128,7 +111,6 @@
 class PartyError(TsuserverException):
     pass
 
-<<<<<<< HEAD
 
 @recreate_subexceptions
 class PlayerGroupError(TsuserverException):
@@ -217,8 +199,6 @@
         pass
 
 
-=======
->>>>>>> f129081c
 @recreate_subexceptions
 class ZoneError(TsuserverException):
     class AreaConflictError(TsuserverException):
