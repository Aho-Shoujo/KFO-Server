--- conflicted
+++ resolved
@@ -62,7 +62,6 @@
   interval_length: 20
   mute_length: 180
 
-<<<<<<< HEAD
 wtce_floodguard:
   times_per_interval: 5
   interval_length: 10
@@ -73,6 +72,4 @@
 
 # How many simultaneous connections an IP address can make to the server. (Default: 16)
 multiclient_limit: 16
-=======
-use_backgrounds_yaml: true
->>>>>>> 544748c6
+use_backgrounds_yaml: true