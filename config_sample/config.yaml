--- conflicted
+++ resolved
@@ -63,9 +63,6 @@
   interval_length: 20
   mute_length: 180
 
-<<<<<<< HEAD
-use_backgrounds_yaml: true
-=======
 wtce_floodguard:
   times_per_interval: 5
   interval_length: 10
@@ -78,5 +75,4 @@
 multiclient_limit: 16
 
 # Maximum number of characters can a message contain
-max_chars: 256
->>>>>>> 84817dc1
+max_chars: 256