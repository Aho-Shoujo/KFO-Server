--- conflicted
+++ resolved
@@ -718,8 +718,5 @@
   - /notecard_reveal
   - /notecard_reveal_count
 * Added /help_more, which lists extended help for a command
-<<<<<<< HEAD
 * Added support for the `video` field in Danganronpa Online 1.1.0
-=======
-* Fixed some compatibility issues with AO 2.9
->>>>>>> 377d9716
+* Fixed some compatibility issues with AO 2.9