--- conflicted
+++ resolved
@@ -708,7 +708,6 @@
   - /zone_paranoia
   - /zone_paranoia_info
 * Added /pos_force (alias /forcepos), which changes the IC position to a given position of a target player if given, or all players in the current area otherwise
-<<<<<<< HEAD
 * Added notecards, which allows players to store private text and allows GMs+ to simultaneously reveal contents and authors for all players in a current area via commands
   - /notecard
   - /notecard_check
@@ -718,6 +717,4 @@
   - /notecard_list
   - /notecard_reveal
   - /notecard_reveal_count
-=======
-* Added /help_more, which lists extended help for a command
->>>>>>> dbe507c2
+* Added /help_more, which lists extended help for a command