/config*/*
### Server related
# Sensitive data
config/
storage/**/*.json
storage/**/*.yaml
storage/db.sqlite*
storage/GeoLite*
logs/**/*.log
logs/*

### Python related
# Virtual environments
venv/

# Byte-compiled / optimized / DLL files
__pycache__/
*.py[cod]
*$py.class

# Distribution / packaging
.Python
build/
develop-eggs/
dist/
downloads/
eggs/
.eggs/
lib/
lib64/
parts/
sdist/
var/
wheels/
share/python-wheels/
*.egg-info/
.installed.cfg
*.egg
MANIFEST

# PyInstaller
*.manifest
*.spec

# Installer logs
pip-log.txt
pip-delete-this-directory.txt

# Unit test / coverage reports
htmlcov/
.tox/
.nox/
.coverage
.coverage.*
.cache
nosetests.xml
coverage.xml
*.cover
.hypothesis/
.pytest_cache/

### PyCharm
# User-specific stuff
.idea/**/workspace.xml
.idea/**/tasks.xml
.idea/**/usage.statistics.xml
.idea/**/dictionaries
.idea/**/shelf

# Generated files
.idea/**/contentModel.xml

# Sensitive or high-churn files
.idea/**/dataSources/
.idea/**/dataSources.ids
.idea/**/dataSources.local.xml
.idea/**/sqlDataSources.xml
.idea/**/dynamic.xml
.idea/**/uiDesigner.xml
.idea/**/dbnavigator.xml
<<<<<<< HEAD
storage/
logs/
_Saved_Logs/
=======

### VSCode
>>>>>>> 84817dc1
.vscode/<|MERGE_RESOLUTION|>--- conflicted
+++ resolved
@@ -1,4 +1,3 @@
-/config*/*
 ### Server related
 # Sensitive data
 config/
@@ -78,12 +77,6 @@
 .idea/**/dynamic.xml
 .idea/**/uiDesigner.xml
 .idea/**/dbnavigator.xml
-<<<<<<< HEAD
-storage/
-logs/
-_Saved_Logs/
-=======
 
 ### VSCode
->>>>>>> 84817dc1
 .vscode/